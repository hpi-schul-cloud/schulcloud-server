const hooks = require('feathers-hooks-common');
const service = require('feathers-mongoose');
const { static: staticContent } = require('@feathersjs/express');
const path = require('path');

const { userModel, registrationPinModel } = require('./model');
const registrationPinsHooks = require('./hooks/registrationPins');
const publicTeachersHooks = require('./hooks/publicTeachers');
const firstLoginHooks = require('./hooks/firstLogin');
const { skipRegistrationSingleHooks, skipRegistrationBulkHooks } = require('./hooks/skipRegistration');
const {
	AdminUsers,
	UserLinkImportService,
	SkipRegistrationService,
	RegistrationSchoolService,
	UsersModelService,
	UserService,
	MailRegistrationLink,
	RegistrationConsentService,
	registrationConsentServiceHooks,
	ForcePasswordChange: { ForcePasswordChangeService, ForcePasswordChangeServiceHooks },
	QrRegistrationLinks: { QrRegistrationLinks, qrRegistrationLinksHooks },
	QrRegistrationLinksLegacyClient: { QrRegistrationLinksLegacyClient, qrRegistrationLinksLegacyHooks },
} = require('./services');

const { registerApiValidation } = require('../../utils/apiValidation');

module.exports = (app) => {
	registerApiValidation(app, path.join(__dirname, '/docs/adminusers.openapi.yaml'));
	app.use('/users/api', staticContent(path.join(__dirname, '/docs/openapi.yaml')));

	app.use('usersModel', UsersModelService.userModelService);
	app.service('usersModel').hooks(UsersModelService.userModelHooks);

	app.use('/users', UserService.userService);
	const userService = app.service('/users');
	userService.hooks(UserService.userHooks);

	app.use('users/linkImport', new UserLinkImportService(userService)); // do not use hooks

	/* publicTeachers Service */
	app.use(
		'/publicTeachers',
		service({
			Model: userModel,
			paginate: {
				default: 25,
				max: 1000,
			},
			lean: true,
			multi: true,
<<<<<<< HEAD
			whitelist: [ '$exists', '$elemMatch', '$regex', '$skip', '$populate' ],
=======
			whitelist: ['$exists', '$elemMatch', '$regex', '$skip', '$populate'],
>>>>>>> 1b6fa7ad
		})
	);

	const publicTeachersService = app.service('/publicTeachers');
	publicTeachersService.hooks(publicTeachersHooks);

	/* registrationPin Service */
	app.use(
		'/registrationPinsModel',
		service({
			Model: registrationPinModel,
			paginate: {
				default: 500,
				max: 5000,
			},
			lean: true,
			multi: true,
<<<<<<< HEAD
			whitelist: [ '$exists', '$elemMatch', '$regex', '$skip', '$populate' ],
=======
			whitelist: ['$exists', '$elemMatch', '$regex', '$skip', '$populate'],
>>>>>>> 1b6fa7ad
		})
	);
	const registrationPinModelService = app.service('/registrationPinsModel');
	registrationPinModelService.hooks({
		before: { all: hooks.disallow('external') },
		after: {},
	});

	app.use(
		'/registrationPins',
		service({
			Model: registrationPinModel,
			paginate: {
				default: 500,
				max: 5000,
			},
			lean: true,
			multi: true,
<<<<<<< HEAD
			whitelist: [ '$exists', '$elemMatch', '$regex', '$skip', '$populate' ],
=======
			whitelist: ['$exists', '$elemMatch', '$regex', '$skip', '$populate'],
>>>>>>> 1b6fa7ad
		})
	);
	const registrationPinService = app.service('/registrationPins');
	registrationPinService.hooks(registrationPinsHooks);

	const RegistrationService = require('./registration')(app);
	app.use('/registration', new RegistrationService());

	app.use('/registration/consent', new RegistrationConsentService());
	const registrationConsentService = app.service('/registration/consent');
	registrationConsentService.hooks(registrationConsentServiceHooks);

	app.use('/forcePasswordChange', new ForcePasswordChangeService());
	const forcePasswordChangeService = app.service('forcePasswordChange');
	forcePasswordChangeService.hooks(ForcePasswordChangeServiceHooks);

	const FirstLoginService = require('./firstLogin')(app);
	app.use('/firstLogin', new FirstLoginService());
	const firstLoginService = app.service('firstLogin');
	firstLoginService.hooks(firstLoginHooks);

	const adminStudentsRoute = '/users/admin/students';
	app.use(adminStudentsRoute, new AdminUsers.AdminUsers('student'));
	const adminStudentsService = app.service(adminStudentsRoute);
	adminStudentsService.hooks(AdminUsers.adminHookGenerator('STUDENT'));

	const adminTeachersRoute = '/users/admin/teachers';
	app.use(adminTeachersRoute, new AdminUsers.AdminUsers('teacher'));
	const adminTeachersService = app.service(adminTeachersRoute);
	adminTeachersService.hooks(AdminUsers.adminHookGenerator('TEACHER'));

	const RegistrationLinkRoute = '/users/mail/registrationLink';
	app.use(RegistrationLinkRoute, new MailRegistrationLink.Service());
	const RegistrationLinkService = app.service(RegistrationLinkRoute);
	RegistrationLinkService.hooks(MailRegistrationLink.Hooks);

	const qrRegistrationLinksRoute = '/users/qrRegistrationLink';
	app.use(qrRegistrationLinksRoute, new QrRegistrationLinks(userModel));
	const qrRegistrationLinksService = app.service(qrRegistrationLinksRoute);
	qrRegistrationLinksService.hooks(qrRegistrationLinksHooks);

	const qrRegistrationLinkLegacyRoute = '/users/qrRegistrationLinkLegacy';
	app.use(qrRegistrationLinkLegacyRoute, new QrRegistrationLinksLegacyClient(userModel));
	const qrRegistrationLinksLegacyService = app.service(qrRegistrationLinkLegacyRoute);
	qrRegistrationLinksLegacyService.hooks(qrRegistrationLinksLegacyHooks);

	app.use('/users/:userId/skipregistration', new SkipRegistrationService());
	app.service('/users/:userId/skipregistration').hooks(skipRegistrationSingleHooks);
	app.use('/users/skipregistration', new SkipRegistrationService());
	app.service('/users/skipregistration').hooks(skipRegistrationBulkHooks);

	app.use('/registrationSchool', new RegistrationSchoolService());
};<|MERGE_RESOLUTION|>--- conflicted
+++ resolved
@@ -49,11 +49,7 @@
 			},
 			lean: true,
 			multi: true,
-<<<<<<< HEAD
-			whitelist: [ '$exists', '$elemMatch', '$regex', '$skip', '$populate' ],
-=======
 			whitelist: ['$exists', '$elemMatch', '$regex', '$skip', '$populate'],
->>>>>>> 1b6fa7ad
 		})
 	);
 
@@ -71,11 +67,7 @@
 			},
 			lean: true,
 			multi: true,
-<<<<<<< HEAD
-			whitelist: [ '$exists', '$elemMatch', '$regex', '$skip', '$populate' ],
-=======
 			whitelist: ['$exists', '$elemMatch', '$regex', '$skip', '$populate'],
->>>>>>> 1b6fa7ad
 		})
 	);
 	const registrationPinModelService = app.service('/registrationPinsModel');
@@ -94,11 +86,7 @@
 			},
 			lean: true,
 			multi: true,
-<<<<<<< HEAD
-			whitelist: [ '$exists', '$elemMatch', '$regex', '$skip', '$populate' ],
-=======
 			whitelist: ['$exists', '$elemMatch', '$regex', '$skip', '$populate'],
->>>>>>> 1b6fa7ad
 		})
 	);
 	const registrationPinService = app.service('/registrationPins');
