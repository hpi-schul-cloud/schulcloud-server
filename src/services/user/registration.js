--- conflicted
+++ resolved
@@ -51,7 +51,6 @@
 	return Promise.resolve({ user, oldUser });
 };
 
-<<<<<<< HEAD
 const insertUserToDB = (app,data,user)=> {
 	if(user._id){
 		return app.service('users').remove(user._id).then( ()=>{
@@ -60,24 +59,11 @@
 			.create(user, { _additional:{parentEmail:data.parent_email, asTask:'student'} })
 			.catch(err=> { 	
 				logger.warn(err);
-				 throw new errors.BadRequest('Fehler beim Updaten der Nutzerdaten.');}
-			);
-		});
-	}else{
-		return app.service('users').create(user, { _additional:{parentEmail:data.parent_email, asTask:'student'} })
-		.catch(err=> {
-=======
-const insertUserToDB = (app, data, user) => {
-	if (user._id) {
-		return app.service('users').remove(user._id).then(() => app.service('users').create(user, { _additional: { parentEmail: data.parent_email, asTask: 'student' } })
-			.catch((err) => {
-				logger.warn(err);
 				throw new errors.BadRequest('Fehler beim Updaten der Nutzerdaten.');
 			}));
 	}
 	return app.service('users').create(user, { _additional: { parentEmail: data.parent_email, asTask: 'student' } })
 		.catch((err) => {
->>>>>>> 922284d8
 			logger.warn(err);
 			throw new errors.BadRequest('Fehler beim Erstellen des Nutzers. Eventuell ist die E-Mail-Adresse bereits im System registriert.');
 		});
