--- conflicted
+++ resolved
@@ -1,13 +1,9 @@
 const { Configuration } = require('@schul-cloud/commons');
-<<<<<<< HEAD
 const reqlib = require('app-root-path').require;
 
 const { BadRequest } = reqlib('src/errors');
-const userModel = require('./model');
-=======
-const { BadRequest } = require('@feathersjs/errors');
 const { userModel: User } = require('./model');
->>>>>>> 1795a6e7
+
 const accountModel = require('../account/model');
 const consentModel = require('../consent/model');
 const { getAge } = require('../../utils');
@@ -41,10 +37,6 @@
 	if (data.classId) user.classId = data.classId;
 
 	if (!data.importHash) {
-<<<<<<< HEAD
-		// TODO create real error
-=======
->>>>>>> 1795a6e7
 		return Promise.reject(new BadRequest('Ungültiger Link'));
 	}
 
@@ -150,11 +142,7 @@
 					data.schoolId = data.classOrSchoolId;
 					return Promise.resolve();
 				}
-<<<<<<< HEAD
-				throw new BadRequest('Ungültiger Link');
-=======
 				return Promise.reject(new BadRequest('Ungültiger Link'));
->>>>>>> 1795a6e7
 			});
 		})
 		.then(() =>
