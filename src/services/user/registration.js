const errors = require('feathers-errors');
const userModel = require('../user/model');
const accountModel = require('../account/model');
const consentModel = require('../consent/model');
const globalHooks = require('../../hooks');
const logger = require('winston');

const formatBirthdate1=(datestamp)=>{
	if( datestamp==undefined )
		return false;
	
	const d = datestamp.split('.');
	return d[1]+'.'+d[0]+'.'+d[2];
};

const populateUser = (app, data) => {
	let oldUser = {};
	let user = {
		firstName: data.firstName,
		lastName: data.lastName,
		email: data.email,
		roles: ["student"],
		schoolId: data.schoolId,
	};

	let formatedBirthday = formatBirthdate1(data.birthDate);
	if (formatedBirthday) {
		user.birthday = new Date(formatedBirthday);
	}

	if (data.classId) user.classId = data.classId;
	if (data.gender) user.gender = data.gender;
	
	if(data.importHash){
		return app.service('users').find({ query: { importHash: data.importHash, _id: data.userId, $populate: ['roles'] }} ).then(users=>{
			if(users.data.length <= 0 || users.data.length > 1) {
				throw new errors.BadRequest("Kein Nutzer für die eingegebenen Daten gefunden.");
			}
			oldUser=users.data[0];
			
<<<<<<< HEAD
			Object.keys(oldUser).forEach(key => {
				if(oldUser[key] !== null && key !== "firstName" && key !== "lastName") {
					user[key]=oldUser[key];
				}
			});
=======
			// overwrite registration data with DB data if already existing and if not expert
			if (!(user.roles||{}).includes("expert")) {
				Object.keys(oldUser).forEach(key => {
					if( oldUser[key] !== null ){
						user[key]=oldUser[key];
					}
				});
			}
>>>>>>> be67562f
			
			user.roles = user.roles.map(role => {
				return typeof role==='object' ? role.name : role;
			});
			
			delete user.importHash;
			return {user, oldUser};
		});
	}
	return Promise.resolve({user, oldUser});
};

const insertUserToDB = (app,data,user)=> {
	if(user._id){
		return app.service('users').remove(user._id).then( ()=>{
			return app.service('users').create(user, { _additional:{parentEmail:data.parent_email, asTask:'student'} })
			.catch(err=> {
				logger.warn(err);
				throw new errors.BadRequest("Fehler beim Updaten der Nutzerdaten.");}
			);
		});
	}else{	
		return app.service('users').create(user, { _additional:{parentEmail:data.parent_email, asTask:'student'} })
		.catch(err=> {
			logger.warn(err);
			throw new errors.BadRequest("Fehler beim Erstellen des Nutzers. Eventuell ist die E-Mail-Adresse bereits im System registriert.");
		});
	}
};

const registerUser = function(data, params, app) {
	let parent = null, user = null, oldUser = null, account = null, consent = null, consentPromise = null;

	return new Promise(function (resolve, reject) {
		resolve();
	}).then(function () {
		let classPromise = null, schoolPromise = null;
		//resolve class or school Id
		classPromise = app.service('classes').find({query: {_id: data.classOrSchoolId}});
		schoolPromise = app.service('schools').find({query: {_id: data.classOrSchoolId}});
		return Promise.all([classPromise, schoolPromise])
			.then(([classes, schools]) => {
				if (classes.total === 1) {
					data.classId = data.classOrSchoolId;
					data.schoolId = classes.data[0].schoolId;
					return Promise.resolve();
				}
				if (schools.total === 1) {
					data.schoolId = data.classOrSchoolId;
					return Promise.resolve();
				}
				return Promise.reject("Ungültiger Link");
			});
	}).then(function () {
		return populateUser(app, data)
		.then(response => {
			user = response.user;
			oldUser = response.oldUser;
		});
	}).then(function () {
		if ((user.roles||[]).includes("student")) {
			// wrong birthday object?
			if (user.birthday instanceof Date && isNaN(user.birthday)) {
				return Promise.reject(new errors.BadRequest("Fehler bei der Erkennung des ausgewählten Geburtstages. Bitte lade die Seite neu und starte erneut."));
			}
			// wrong age?
			let age = globalHooks.getAge(user.birthday);
			if (data.parent_email && age >= 18) {
				return Promise.reject(new errors.BadRequest(`Schüleralter: ${age} Im Elternregistrierungs-Prozess darf der Schüler nicht 18 Jahre oder älter sein.`));
			} else if (!data.parent_email && age < 18) {
				return Promise.reject(new errors.BadRequest(`Schüleralter: ${age} Im Schülerregistrierungs-Prozess darf der Schüler nicht jünger als 18 Jahre sein.`));
			}
		}
		
		// identical emails?
		if (data.parent_email && data.parent_email === data.email) {
			return Promise.reject(new errors.BadRequest("Bitte gib eine unterschiedliche E-Mail-Adresse für dein Kind an."));
		}

		if (data.password_1 && data.passwort_1 !== data.passwort_2) {
			return new errors.BadRequest("Die Passwörter stimmen nicht überein");
		}
		return Promise.resolve();
	}).then(function () {
		let userMail = data.parent_email || data.student_email || data.email;
		let pinInput = data.pin;
		return app.service('registrationPins').find({
			query: { "pin": pinInput, "email": userMail, verified: false }
		}).then(check => {
			//check pin
			if (!(check.data && check.data.length > 0 && check.data[0].pin === pinInput)) {
				return Promise.reject("Ungültige Pin, bitte überprüfe die Eingabe.");
			}
			return Promise.resolve();
		});
	}).then(function() {
		//create user
		return insertUserToDB(app,data,user)
		.then(newUser => {
			user = newUser;
		});
	}).then(() => {
		account = {
			username: user.email,
			password: data.password_1,
			userId: user._id,
			activated: true
		};
		if( data.sso === 'sso' && data.accountId ){

			let accountId = data.accountId;
			return app.service('accounts').update({_id: accountId}, {$set: {activated: true, userId: user._id}})
			.then(accountResponse=>{
				account = accountResponse;
			})
			.catch(err=>{
				return Promise.reject(new Error("Fehler der Account existiert nicht."));
			});
		}else{
			return app.service('accounts').create(account)
				.then(newAccount => {account = newAccount;})
				.catch(err => {
					return Promise.reject(new Error("Fehler beim Erstellen des Accounts."));
				});
		}
		
	}).then(res => {
		//add parent if necessary
		if(data.parent_email) {
			parent = {
				firstName: data.parent_firstName,
				lastName: data.parent_lastName,
				email: data.parent_email,
				children: [user._id],
				schoolId: data.schoolId,
				roles: ["parent"]
			};
			return app.service('users').create(parent, { _additional:{asTask:'parent'} })
			.catch(err => {
				if (err.message.startsWith("parentCreatePatch")) {
					return Promise.resolve(err.data);
				} else {
					return Promise.reject(new Error("Fehler beim Erstellen des Elternaccounts."));
				}
			}).then(newParent => {
				parent = newParent;
				return userModel.userModel.findByIdAndUpdate(user._id, {parents: [parent._id] }, {new: true}).exec()
				.then(updatedUser => user = updatedUser);
			}).catch(err => {
				return Promise.reject("Fehler beim Verknüpfen der Eltern.");
			}) ;
		} else {
			return Promise.resolve();
		}
	}).then(function(){
		//store consent
		consent = {
			form: 'digital',
			privacyConsent: data.privacyConsent,
			thirdPartyConsent: data.thirdPartyConsent,
			termsOfUseConsent: data.termsOfUseConsent,
			researchConsent: data.researchConsent
		};
		if (parent) {
			consent.parentId = parent._id;
			consentPromise = app.service('consents').create({userId: user._id,parentConsents: [consent]});
		} else {
			consentPromise = app.service('consents').create({userId: user._id, userConsent: consent});
		}
		return consentPromise
			.then(newConsent => {
				consent = newConsent;
				return Promise.resolve();
			}).catch(err => {
				return Promise.reject(new Error("Fehler beim Speichern der Einverständniserklärung."));
			});
	}).then(function() {
		return Promise.resolve({user, parent, account, consent});
	}).catch(err => {
		let rollbackPromises = [];
		if (user && user._id) {
			rollbackPromises.push(userModel.userModel.findOneAndRemove({_id: user._id}).exec()
			.then(_ => {
				if (oldUser) {
					return userModel.userModel.create(oldUser);
				}
			}));
			
		}
		if (parent && parent._id) {
			rollbackPromises.push(userModel.userModel.findOneAndRemove({_id: parent._id}).exec());
		}
		if (account && account._id) {
			rollbackPromises.push(accountModel.findOneAndRemove({_id: account._id}).exec());
		}
		if (consent && consent._id) {
			rollbackPromises.push(consentModel.consentModel.findOneAndRemove({_id: consent._id}).exec());
		}
		return Promise.all(rollbackPromises)
		.catch(err => {
			return Promise.reject(new errors.BadRequest((err.error||{}).message || err.message || err || "Kritischer Fehler bei der Registrierung. Bitte wenden sie sich an den Administrator."));
		})
		.then(() => {
			return Promise.reject(new errors.BadRequest((err.error||{}).message || err.message || err || "Fehler bei der Registrierung."));
		});
	});
};

module.exports = function (app) {

	class RegistrationService {
		constructor() {

		}
		
		create(data, params) {
			return registerUser(data, params, app);
		}
	}

	return RegistrationService;
};<|MERGE_RESOLUTION|>--- conflicted
+++ resolved
@@ -38,22 +38,11 @@
 			}
 			oldUser=users.data[0];
 			
-<<<<<<< HEAD
 			Object.keys(oldUser).forEach(key => {
 				if(oldUser[key] !== null && key !== "firstName" && key !== "lastName") {
 					user[key]=oldUser[key];
 				}
 			});
-=======
-			// overwrite registration data with DB data if already existing and if not expert
-			if (!(user.roles||{}).includes("expert")) {
-				Object.keys(oldUser).forEach(key => {
-					if( oldUser[key] !== null ){
-						user[key]=oldUser[key];
-					}
-				});
-			}
->>>>>>> be67562f
 			
 			user.roles = user.roles.map(role => {
 				return typeof role==='object' ? role.name : role;
