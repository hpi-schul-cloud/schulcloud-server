const { Configuration } = require('@schul-cloud/commons');
const { BadRequest } = require('@feathersjs/errors');
const { userModel: User } = require('./model');
const accountModel = require('../account/model');
const consentModel = require('../consent/model');
const { getAge } = require('../../utils');
const logger = require('../../logger');

const { CONSENT_WITHOUT_PARENTS_MIN_AGE_YEARS } = require('../../../config/globals');

const formatBirthdate1 = (datestamp) => {
	if (datestamp === undefined) return false;

	const d = datestamp.split('.');
	return `${d[1]}.${d[0]}.${d[2]}`;
};

const appendParent = (user, data) => {
	const parent = {
		firstName: data.parent_firstName,
		lastName: data.parent_lastName,
		email: data.parent_email,
	};
	user.parents.push(parent);
};

const populateUser = (app, data) => {
	let oldUser;
	const user = {
		firstName: data.firstName,
		lastName: data.lastName,
		email: data.email,
		roles: ['student'],
		schoolId: data.schoolId,
		language: data.language,
		parents: [],
	};

	if (data.parent_email) {
		appendParent(user, data);
	}

	const formatedBirthday = formatBirthdate1(data.birthDate);
	if (formatedBirthday) {
		user.birthday = new Date(formatedBirthday);
	}

	if (data.classId) user.classId = data.classId;

	if (!data.importHash) {
		return Promise.reject(new BadRequest('Ungültiger Link'));
	}

	if (data.userId) {
		data.userId = data.userId.toString();
	}

	return app
		.service('users')
		.find({
			query: {
				importHash: data.importHash.toString(),
				_id: data.userId,
				$populate: ['roles'],
			},
		})
		.then((users) => {
			if (users.data.length <= 0 || users.data.length > 1) {
				throw new BadRequest('Kein Nutzer für die eingegebenen Daten gefunden.');
			}
			oldUser = users.data[0];

			Object.keys(oldUser).forEach((key) => {
				if (oldUser[key] !== null && key !== 'firstName' && key !== 'lastName' && key !== 'parents') {
					user[key] = oldUser[key];
				}
			});

			user.roles = user.roles.map((role) => (typeof role === 'object' ? role.name : role));

			delete user.importHash;
			return { user, oldUser };
		});
};

const insertUserToDB = async (app, data, user) => {
	if (user._id) {
		user.roles = [
			...new Set(
				await app
					.service('roles')
					.find({ query: { name: { $in: user.roles } } })
					.then((roles) => {
						const r = roles.data.map((role) => role._id);
						return r;
					})
			),
		];
		return app
			.service('users')
			.update(user._id, user)
			.catch((err) => {
				logger.warning(err);
				throw new BadRequest('Fehler beim Updaten der Nutzerdaten.');
			});
	}
	return app
		.service('users')
		.create(user, { _additional: { parentEmail: data.parent_email, asTask: 'student' } })
		.catch((err) => {
			logger.error(err);
			// fixme check error message is correct, check err
			let msg =
				'Fehler beim Erstellen des Nutzers. ' +
				'Eventuell ist die E-Mail-Adresse bereits im System registriert. ' +
				'Wende dich an den Support. Damit wir dir schnell helfen können, ' +
				'teile uns bitte alle angegebenen E-Mail-Adressen mit.';
			if (err && err.message) {
				if (err.message.includes('bereits')) {
					// account or user exists
					msg =
						`${err.message} ` +
						'Wahrscheinlich kannst du dich damit bereits einloggen. ' +
						'Nutze dazu den Login. Dort kannst du dir auch ein neues Passwort zusenden lassen.';
				}
			}
			throw new BadRequest(msg);
		});
};

const registerUser = function register(data, params, app) {
	let user = null;
	let oldUser = null;
	let account = null;
	let consent = null;
	let consentPromise = null;

	return Promise.resolve()
		.then(() => {
			let classPromise = null;
			let schoolPromise = null;
			// resolve class or school Id
			classPromise = app.service('classes').find({ query: { _id: data.classOrSchoolId } });
			schoolPromise = app.service('schools').find({ query: { _id: data.classOrSchoolId } });
			return Promise.all([classPromise, schoolPromise]).then(([classes, schools]) => {
				if (classes.total === 1) {
					data.classId = data.classOrSchoolId;
					data.schoolId = classes.data[0].schoolId;
					return Promise.resolve();
				}
				if (schools.total === 1) {
					data.schoolId = data.classOrSchoolId;
					return Promise.resolve();
				}
				return Promise.reject(new BadRequest('Ungültiger Link'));
			});
		})
		.then(() =>
			populateUser(app, data).then((response) => {
				user = response.user;
				oldUser = response.oldUser;
			})
		)
		.then(() => {
			const consentSkipCondition = Configuration.get('SKIP_CONDITIONS_CONSENT');
			if (
				(user.roles || []).filter((role) => {
					return ['student', 'employee', 'expert', 'administrator', 'teacher'].includes(role);
				}).length === 0
			) {
				return Promise.reject(new errors.BadRequest('You are not allowed to register!'));
			}
			if ((user.roles || []).includes('student')) {
				// wrong birthday object?
				if (user.birthday instanceof Date && Number.isNaN(user.birthday)) {
					return Promise.reject(
						new BadRequest(
							'Fehler bei der Erkennung des ausgewählten Geburtstages. Bitte lade die Seite neu und starte erneut.'
						)
					);
				}
				// wrong age?
				const age = getAge(user.birthday);
				if (data.parent_email && age >= CONSENT_WITHOUT_PARENTS_MIN_AGE_YEARS) {
					return Promise.reject(
						new BadRequest(
							`Schüleralter: ${age} Im Elternregistrierungs-Prozess darf der Schüler` +
								`nicht ${CONSENT_WITHOUT_PARENTS_MIN_AGE_YEARS} Jahre oder älter sein.`
						)
					);
				}
				if (
					!data.parent_email &&
					age < CONSENT_WITHOUT_PARENTS_MIN_AGE_YEARS &&
					!consentSkipCondition.includes('student')
				) {
					return Promise.reject(
						new BadRequest(
							`Schüleralter: ${age} Im Schülerregistrierungs-Prozess darf der Schüler` +
								` nicht jünger als ${CONSENT_WITHOUT_PARENTS_MIN_AGE_YEARS} Jahre sein.`
						)
					);
				}
			}

			// identical emails?
			if (data.parent_email && data.parent_email.toLowerCase() === data.email.toLowerCase()) {
				return Promise.reject(new BadRequest('Bitte gib eine unterschiedliche E-Mail-Adresse für dein Kind an.'));
			}

			if (data.password_1 && data.passwort_1 !== data.passwort_2) {
				return new BadRequest('Die Passwörter stimmen nicht überein');
			}
			return Promise.resolve();
		})
		.then(() => {
			const email = data.parent_email || data.student_email || data.email;
			const { pin } = data;
			return app
				.service('registrationPins')
				.find({
					query: { pin, email },
				})
				.then((result) => {
					// check pin
					if (result.data.length !== 1 || result.data[0].verified !== true) {
						return Promise.reject(
							new Error('Der eingegebene Code konnte leider nicht verfiziert werden. Versuch es doch noch einmal.')
						);
					}
					return Promise.resolve();
				})
				.catch((err) => {
					const msg = err.message || 'Fehler wärend der Pin Überprüfung.';
					logger.error(msg, err);
					return Promise.reject(new Error(msg));
				});
		})
		.then(() =>
			// create user
			insertUserToDB(app, data, user).then((newUser) => {
				user = newUser;
			})
		)
		.then(() => {
			account = {
				username: user.email,
				password: data.password_1,
				userId: user._id,
				activated: true,
			};
			return app
				.service('accounts')
				.create(account)
				.then((newAccount) => {
					account = newAccount;
				})
				.catch((err) => {
					const msg = 'Fehler beim Erstellen des Accounts.';
					logger.warning(msg, err);
					return Promise.reject(new Error(msg));
				});
		})
<<<<<<< HEAD
=======
		.then(async () => {
			// add parent if necessary
			if (data.parent_email) {
				parent = {
					firstName: data.parent_firstName,
					lastName: data.parent_lastName,
					email: data.parent_email,
					children: [user._id],
					schoolId: data.schoolId,
					roles: ['parent'],
				};
				try {
					parent = await app.service('usersModel').create(parent);
					user = await User.findByIdAndUpdate(user._id, { $push: { parents: [parent._id] } }, { new: true }).exec();
				} catch (err) {
					logger.log('warn', `Fehler beim Verknüpfen der Eltern. ${err}`);
					return Promise.reject(new Error('Fehler beim Verknüpfen der Eltern.', err));
				}
			}
			return Promise.resolve();
		})
>>>>>>> 8b59d6fa
		.then(() => {
			// store consent
			if (data.parent_email) {
				consent = {
					form: 'digital',
					privacyConsent: data.parent_privacyConsent === 'true',
					termsOfUseConsent: data.parent_termsOfUseConsent === 'true',
				};
				consentPromise = app.service('consents').create({ userId: user._id, parentConsents: [consent] });
			} else {
				consent = {
					form: 'digital',
					privacyConsent: data.privacyConsent === 'true',
					termsOfUseConsent: data.termsOfUseConsent === 'true',
				};
				consentPromise = app.service('consents').create({ userId: user._id, userConsent: consent });
			}
			return consentPromise
				.then((newConsent) => {
					consent = newConsent;
					return Promise.resolve();
				})
				.catch((err) => {
					const msg = 'Fehler beim Speichern der Einverständniserklärung.';
					logger.warning(msg, err);
					return Promise.reject(new Error(msg));
				});
		})
		.then(() =>
			Promise.resolve({
				user,
				account,
				consent,
			})
		)
		.catch((err) => {
			const rollbackPromises = [];
			if (user && user._id) {
				if (oldUser) {
					rollbackPromises.push(User.replaceOne({ _id: user._id }, oldUser).exec());
				} else {
					rollbackPromises.push(User.findOneAndRemove({ _id: user._id }).exec());
				}
			}
<<<<<<< HEAD
=======
			if (parent && parent._id) {
				rollbackPromises.push(User.findOneAndRemove({ _id: parent._id }).exec());
			}
>>>>>>> 8b59d6fa
			if (account && account._id) {
				rollbackPromises.push(accountModel.findOneAndRemove({ _id: account._id }).exec());
			}
			if (consent && consent._id) {
				rollbackPromises.push(consentModel.consentModel.findOneAndRemove({ _id: consent._id }).exec());
			}
			return Promise.all(rollbackPromises)
				.catch((err) => {
					logger.error('error while roling back registration', err);
					const msg =
						(err.error || {}).message ||
						err.message ||
						err ||
						'Kritischer Fehler bei der Registrierung. Bitte wenden sie sich an den Administrator.';
					return Promise.reject(new BadRequest(msg));
				})
				.then(() => {
					const msg = (err.error || {}).message || err.message || err || 'Fehler bei der Registrierung.';
					return Promise.reject(new BadRequest(msg));
				});
		});
};

module.exports = (app) => {
	class RegistrationService {
		create(data, params) {
			return registerUser(data, params, app);
		}
	}

	return RegistrationService;
};<|MERGE_RESOLUTION|>--- conflicted
+++ resolved
@@ -261,30 +261,6 @@
 					return Promise.reject(new Error(msg));
 				});
 		})
-<<<<<<< HEAD
-=======
-		.then(async () => {
-			// add parent if necessary
-			if (data.parent_email) {
-				parent = {
-					firstName: data.parent_firstName,
-					lastName: data.parent_lastName,
-					email: data.parent_email,
-					children: [user._id],
-					schoolId: data.schoolId,
-					roles: ['parent'],
-				};
-				try {
-					parent = await app.service('usersModel').create(parent);
-					user = await User.findByIdAndUpdate(user._id, { $push: { parents: [parent._id] } }, { new: true }).exec();
-				} catch (err) {
-					logger.log('warn', `Fehler beim Verknüpfen der Eltern. ${err}`);
-					return Promise.reject(new Error('Fehler beim Verknüpfen der Eltern.', err));
-				}
-			}
-			return Promise.resolve();
-		})
->>>>>>> 8b59d6fa
 		.then(() => {
 			// store consent
 			if (data.parent_email) {
@@ -329,12 +305,6 @@
 					rollbackPromises.push(User.findOneAndRemove({ _id: user._id }).exec());
 				}
 			}
-<<<<<<< HEAD
-=======
-			if (parent && parent._id) {
-				rollbackPromises.push(User.findOneAndRemove({ _id: parent._id }).exec());
-			}
->>>>>>> 8b59d6fa
 			if (account && account._id) {
 				rollbackPromises.push(accountModel.findOneAndRemove({ _id: account._id }).exec());
 			}
