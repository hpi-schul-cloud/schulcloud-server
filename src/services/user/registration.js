--- conflicted
+++ resolved
@@ -12,15 +12,6 @@
 const { CONSENT_WITHOUT_PARENTS_MIN_AGE_YEARS } = require('../../../config/globals');
 
 const permissionsAllowedToLogin = ['student', 'expert', 'administrator', 'teacher'];
-
-<<<<<<< HEAD
-=======
-const formatBirthdate1 = (datestamp) => {
-	if (datestamp === undefined) return false;
-
-	const d = datestamp.split('.');
-	return `${d[1]}.${d[0]}.${d[2]}`;
-};
 
 const appendParent = (user, data) => {
 	const parent = {
@@ -31,7 +22,6 @@
 	user.parents.push(parent);
 };
 
->>>>>>> 88c90882
 const populateUser = (app, data) => {
 	let oldUser;
 	const user = {
@@ -44,18 +34,11 @@
 		parents: [],
 	};
 
-<<<<<<< HEAD
 	if (data.birthDate) {
 		user.birthday = new Date(data.birthDate);
-=======
+  }
 	if (data.parent_email) {
 		appendParent(user, data);
-	}
-
-	const formatedBirthday = formatBirthdate1(data.birthDate);
-	if (formatedBirthday) {
-		user.birthday = new Date(formatedBirthday);
->>>>>>> 88c90882
 	}
 
 	if (data.classId) user.classId = data.classId;
