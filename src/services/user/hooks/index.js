'use strict';

const globalHooks = require('../../../hooks');
const hooks = require('feathers-hooks');
const auth = require('feathers-authentication');
const errors = require('feathers-errors');

/**
 *
 * @param {object} hook - The hook of the server-request, containing req.params.query.roles as role-filter
 * @returns {Promise }
 */
const mapRoleFilterQuery = (hook) => {
	if (hook.params.query.roles) {
		let rolesFilter = hook.params.query.roles;
		hook.params.query.roles = {};
		hook.params.query.roles.$in = rolesFilter;
	}

	return Promise.resolve(hook);
};

const checkUnique = (hook) => {
	let userService = hook.service;
	const {email} = hook.data;
	return userService.find({ query: {email: email}})
		.then(result => {
			if(result.data.length > 0) return Promise.reject(new errors.BadRequest('Die E-Mail Adresse ist bereits in Verwendung!'));
			return Promise.resolve(hook);
		});
};

const checkUniqueAccount = (hook) => {
	let accountService = hook.app.service('/accounts');
	const {email} = hook.data;
	return accountService.find({ query: {username: email}})
		.then(result => {
			if(result.length > 0) return Promise.reject(new errors.BadRequest('Ein Account mit dieser E-Mail Adresse existiert bereits!'));
			return Promise.resolve(hook);
		});
};

exports.before = function(app) {
	return {
		all: [],
		find: [
			globalHooks.mapPaginationQuery.bind(this),
			globalHooks.resolveToIds.bind(this, '/roles', 'params.query.roles', 'name'),	// resolve ids for role strings (e.g. 'TEACHER')
			auth.hooks.authenticate('jwt'),
			globalHooks.ifNotLocal(globalHooks.restrictToCurrentSchool),
			mapRoleFilterQuery
		],
		get: [auth.hooks.authenticate('jwt')],
		create: [
			checkUnique,
			checkUniqueAccount,
			globalHooks.resolveToIds.bind(this, '/roles', 'data.roles', 'name')
		],
		update: [
			auth.hooks.authenticate('jwt'),
			globalHooks.hasPermission('USER_EDIT'),
			globalHooks.resolveToIds.bind(this, '/roles', 'data.roles', 'name')
		],
		patch: [
			auth.hooks.authenticate('jwt'),
<<<<<<< HEAD
			globalHooks.hasPermission('USER_EDIT'),
			globalHooks.resolveToIds.bind(this, '/roles', 'data.roles', 'name')
		],
		remove: [auth.hooks.authenticate('jwt'), globalHooks.hasPermission('USER_CREATE')]
=======
			globalHooks.permitGroupOperation,
			globalHooks.resolveToIds.bind(this, '/roles', 'data.roles', 'name')
		],
		remove: [auth.hooks.authenticate('jwt'),
			globalHooks.permitGroupOperation]
>>>>>>> 5a8691b3
	};
};

/**
 *
 * @param user {object} - the user the display name has to be generated
 * @param app {object} - the global feathers-app
 * @returns {string} - a display name of the given user
 */
const getDisplayName = (user, app) => {
	// load protected roles
	return app.service('/roles').find({query:{	// TODO: cache these
		name: ['teacher', 'admin']
	}}).then((protectedRoles) => {
		const protectedRoleIds = (protectedRoles.data || []).map(role => role._id);
		let isProtectedUser = protectedRoleIds.find(role => {
			return (user.roles || []).includes(role);
		});

		if(isProtectedUser) {
			return user.lastName ? user.lastName : user._id;
		} else {
			return user.lastName ? `${user.firstName} ${user.lastName}` : user._id;
		}
	});
};

/**
 *
 * @param hook {object} - the hook of the server-request
 * @returns {object} - the hook with the decorated user
 */
const decorateUser = (hook) => {
	return getDisplayName(hook.result, hook.app)
		.then(displayName => {
			hook.result = (hook.result.constructor.name === 'model') ? hook.result.toObject() : hook.result;
			hook.result.displayName = displayName;
		})
		.then(() => Promise.resolve(hook));
};

/**
 *
 * @param hook {object} - the hook of the server-request
 * @returns {object} - the hook with the decorated users
 */
const decorateUsers = (hook) => {
	hook.result = (hook.result.constructor.name === 'model') ? hook.result.toObject() : hook.result;
	const userPromises = (hook.result.data || []).map(user => {
		return getDisplayName(user, hook.app).then(displayName => {
			user.displayName = displayName;
			return user;
		});
	});

	return Promise.all(userPromises).then(users => {
		hook.result.data = users;
		return Promise.resolve(hook);
	});
};

const User = require('../model');

exports.after = {
	all: [],
	find: [decorateUsers],
	get: [
		decorateUser,
		globalHooks.computeProperty(User, 'getPermissions', 'permissions'),
		globalHooks.ifNotLocal(globalHooks.denyIfNotCurrentSchool({errorMessage: 'Der angefragte Nutzer gehört nicht zur eigenen Schule!'}))
	],
	create: [],
	update: [],
	patch: [],
	remove: []
};<|MERGE_RESOLUTION|>--- conflicted
+++ resolved
@@ -63,18 +63,11 @@
 		],
 		patch: [
 			auth.hooks.authenticate('jwt'),
-<<<<<<< HEAD
 			globalHooks.hasPermission('USER_EDIT'),
+      globalHooks.permitGroupOperation,
 			globalHooks.resolveToIds.bind(this, '/roles', 'data.roles', 'name')
 		],
-		remove: [auth.hooks.authenticate('jwt'), globalHooks.hasPermission('USER_CREATE')]
-=======
-			globalHooks.permitGroupOperation,
-			globalHooks.resolveToIds.bind(this, '/roles', 'data.roles', 'name')
-		],
-		remove: [auth.hooks.authenticate('jwt'),
-			globalHooks.permitGroupOperation]
->>>>>>> 5a8691b3
+		remove: [auth.hooks.authenticate('jwt'), globalHooks.hasPermission('USER_CREATE'), globalHooks.permitGroupOperation]
 	};
 };
 
