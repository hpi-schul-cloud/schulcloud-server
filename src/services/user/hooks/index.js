'use strict';

const globalHooks = require('../../../hooks');
const hooks = require('feathers-hooks');
const auth = require('feathers-authentication');
const errors = require('feathers-errors');

/**
 *
 * @param {object} hook - The hook of the server-request, containing req.params.query.roles as role-filter
 * @returns {Promise }
 */
const mapRoleFilterQuery = (hook) => {
	if (hook.params.query.roles) {
		let rolesFilter = hook.params.query.roles;
		hook.params.query.roles = {};
		hook.params.query.roles.$in = rolesFilter;
	}

	return Promise.resolve(hook);
};

const checkUnique = (hook) => {
	let userService = hook.service;
	const {email} = hook.data;
	if (email === undefined) {
		return Promise.reject(new errors.BadRequest(`Fehler beim Auslesen der E-Mail-Adresse bei der Nutzererstellung.`));
	}
	return userService.find({ query: {email: email, $populate: ["roles"]}})
		.then(result => {
			const length = result.data.length;
			if( length==undefined || length>2 ){
				return Promise.reject(new errors.BadRequest('Fehler beim prüfen der Datenbank informationen.'));
			}
			if(length<=0){
				return Promise.resolve(hook);
			}

			const user 		= typeof result.data[0] == 'object' ? result.data[0] : {};
			const input		= typeof hook.data == 'object' ? hook.data : {};
			const isLoggedIn= ( hook.params || {} ).account && hook.params.account.userId ? true : false;
			const isStudent	= user.roles.filter( role => role.name === "student" ).length == 0 ? false : true;
			const asTask	= ( hook.params._additional || {} ).asTask;

			if(isLoggedIn || asTask=='student' ){
				return Promise.reject(new errors.BadRequest(`Die E-Mail Adresse ${email} ist bereits in Verwendung!`));
			}else if(asTask=='parent' && length==1){
					userService.update({_id: user._id}, {
						$set: {
							children: (user.children||[]).concat(input.children),
							firstName: input.firstName,
							lastName: input.lastName
						}
					});
					return Promise.reject(new errors.BadRequest("parentCreatePatch... it's not a bug, it's a feature - and it really is this time!", user)); /* to stop the create process, the message are catch and resolve in regestration hook */
			}

			return Promise.resolve(hook);
		});
};

const checkUniqueAccount = (hook) => {
	let accountService = hook.app.service('/accounts');
	const {email} = hook.data;
	return accountService.find({ query: {username: email, $populate: ["roles"]}})
		.then(result => {
			if(result.length > 0) return Promise.reject(new errors.BadRequest(`Ein Account mit dieser E-Mail Adresse ${email} existiert bereits!`));
			return Promise.resolve(hook);
		});
};

<<<<<<< HEAD
const updateAccountUsername = (hook) => {
	let accountService = hook.app.service('/accounts');
	
	accountService.find({ query: {userId: hook.id}})
		.then(result =>{
			let account = result[0];
			let accountId = (account._id).toString();
			if (!account.systemId){
				const {email} = hook.data;
				return accountService.patch(accountId, {username: email}, {account: hook.params.account})
					.then(result => {
						return Promise.resolve(hook);
					});
			} else {
				hook.result = {};
				return Promise.resolve(hook);
			}
		}).catch(error => {
			let err = error;
		});
=======
const removeStudentFromClasses = (hook) => {
	const classesService = hook.app.service('/classes');
	const userId = hook.id;
	if (userId === undefined) throw new errors.BadRequest(`Fehler beim Entfernen des Users aus abhängigen Klassen`);


	const query = { userIds: userId };

	return classesService.find({ query: query})
	.then(classes => {
		return Promise.all(
			classes.data.map(myClass => {
				myClass.userIds.splice(myClass.userIds.indexOf(userId), 1);
				return classesService.patch(myClass._id, myClass);
			})
		).then(_ => hook).catch(err => {throw new errors.Forbidden('No Permission',err)});
	});
};

const removeStudentFromCourses = (hook) => {
	const coursesService = hook.app.service('/courses');
	const userId = hook.id;
	if (userId === undefined) throw new errors.BadRequest(`Fehler beim Entfernen des Users aus abhängigen Kursen`);

	const query = { userIds: userId };

	return coursesService.find({ query: query})
	.then(courses => {
		return Promise.all(
			courses.data.map(course => {
				course.userIds.splice(course.userIds.indexOf(userId), 1);
				return coursesService.patch(course._id, course);
			})
		).then(_ => hook).catch(err => {throw new errors.Forbidden('No Permission',err)});
	});
>>>>>>> 4c09d831
};

const sanitizeData = (hook) => {
	if ("email" in hook.data) {
		var regex = RegExp("^[a-zA-Z0-9.!#$%&'*+\/=?^_`{|}~-]+@[a-zA-Z0-9](?:[a-zA-Z0-9-]{0,61}[a-zA-Z0-9])?(?:\.[a-zA-Z0-9](?:[a-zA-Z0-9-]{0,61}[a-zA-Z0-9])?)*$");
		if (!regex.test(hook.data.email)) {
			return Promise.reject(new errors.BadRequest('Bitte gib eine valide E-Mail Adresse an!'));
		}
	}
	const idRegExp = RegExp("^[0-9a-fA-F]{24}$");
	if ("schoolId" in hook.data) {
		if (!idRegExp.test(hook.data.schoolId)) {
			return Promise.reject(new errors.BadRequest('invalid Id'));
		}
	}
	if ("classId" in hook.data) {
		if (!idRegExp.test(hook.data.classId)) {
			return Promise.reject(new errors.BadRequest('invalid Id'));
		}
	}
	return Promise.resolve(hook);
};

const checkJwt = () => {
	return function (hook) {
		if (((hook.params||{}).headers||{}).authorization != undefined) {
			return (auth.hooks.authenticate('jwt')).call(this, hook);
		} else {
			return Promise.resolve(hook);
		}
	};
};

const pinIsVerified = hook => {
	if((hook.params||{}).account && hook.params.account.userId){
		return (globalHooks.hasPermission('USER_CREATE')).call(this, hook);
	} else {
		const email=(hook.params._additional||{}).parentEmail||hook.data.email;
		return hook.app.service('/registrationPins').find({query:{email:email , verified: true}})
		.then(pins => {
			if (pins.data.length === 1 && pins.data[0].pin) {
				const age = globalHooks.getAge(hook.data.birthday);

				if (!((hook.data.roles||[]).includes("student") && age < 18)) {
					hook.app.service('/registrationPins').remove(pins.data[0]._id);
				}

				return Promise.resolve(hook);
			}
			else{
				return Promise.reject(new errors.BadRequest('Der Pin wurde noch nicht bei der Registrierung eingetragen.'));
			}

		});
	}
};

// student administrator helpdesk superhero teacher parent
const permissionRoleCreate = async (hook) =>{
	if (!hook.params.provider) {
		//internal call
		return hook;
	}

	if( hook.data.length <= 0 ){
		return Promise.reject(new errors.BadRequest('No input data.'));
	}

	let isLoggedIn = false;
	if(((hook.params||{}).account||{}).userId){
		isLoggedIn = true;
		const userService = hook.app.service('/users/');
		const currentUser = await userService.get(hook.params.account.userId, {query: {$populate: 'roles'}});
		const userRoles = currentUser.roles.map((role) => {return role.name;});
		if(userRoles.includes('superhero')){
			//call from superhero Dashboard
			return Promise.resolve(hook);
		}
	}

	if( isLoggedIn===true  && globalHooks.arrayIncludes((hook.data.roles||[]),['student','teacher'],['parent','administrator','helpdesk','superhero']) ||
		isLoggedIn===false && globalHooks.arrayIncludes((hook.data.roles||[]),['student','parent'],['teacher','administrator','helpdesk','superhero'])
	){
		return Promise.resolve(hook);
	}else{
		return Promise.reject(new errors.BadRequest('You have not the permissions to create this roles.'));
	}
};

exports.before = function(app) {
	return {
		all: [],
		find: [
			globalHooks.mapPaginationQuery.bind(this),
			globalHooks.resolveToIds.bind(this, '/roles', 'params.query.roles', 'name'),	// resolve ids for role strings (e.g. 'TEACHER')
			auth.hooks.authenticate('jwt'),
			globalHooks.ifNotLocal(globalHooks.restrictToCurrentSchool),
			mapRoleFilterQuery
		],
		get: [auth.hooks.authenticate('jwt')],
		create: [
			checkJwt(),
			pinIsVerified,
			sanitizeData,
			checkUnique,
			checkUniqueAccount,
			//permissionRoleCreate,
			globalHooks.resolveToIds.bind(this, '/roles', 'data.roles', 'name')
		],
		update: [
			auth.hooks.authenticate('jwt'),
			globalHooks.hasPermission('USER_EDIT'),
			sanitizeData,
			globalHooks.resolveToIds.bind(this, '/roles', 'data.roles', 'name')
		],
		patch: [
			auth.hooks.authenticate('jwt'),
			globalHooks.hasPermission('USER_EDIT'),
			globalHooks.permitGroupOperation,
			sanitizeData,
			globalHooks.resolveToIds.bind(this, '/roles', 'data.roles', 'name'),
			updateAccountUsername,
		],
		remove: [auth.hooks.authenticate('jwt'), globalHooks.hasPermission('USER_CREATE'), globalHooks.permitGroupOperation]
	};
};

/**
 *
 * @param user {object} - the user the display name has to be generated
 * @param app {object} - the global feathers-app
 * @returns {string} - a display name of the given user
 */
const getDisplayName = (user, app) => {
	// load protected roles
	return app.service('/roles').find({query:{	// TODO: cache these
		name: ['teacher', 'admin']
	}}).then((protectedRoles) => {
		const protectedRoleIds = (protectedRoles.data || []).map(role => role._id);
		let isProtectedUser = protectedRoleIds.find(role => {
			return (user.roles || []).includes(role);
		});

		user.age = globalHooks.getAge(user.birthday);

		if(isProtectedUser) {
			return user.lastName ? user.lastName : user._id;
		} else {
			return user.lastName ? `${user.firstName} ${user.lastName}` : user._id;
		}
	});
};

/**
 *
 * @param hook {object} - the hook of the server-request
 * @returns {object} - the hook with the decorated user
 */
const decorateUser = (hook) => {
	return getDisplayName(hook.result, hook.app)
		.then(displayName => {
			hook.result = (hook.result.constructor.name === 'model') ? hook.result.toObject() : hook.result;
			hook.result.displayName = displayName;
		})
		.then(() => Promise.resolve(hook));
};

/**
 *
 * @param hook {object} - the hook of the server-request
 * @returns {object} - the hook with the decorated users
 */
const decorateUsers = (hook) => {
	hook.result = (hook.result.constructor.name === 'model') ? hook.result.toObject() : hook.result;
	const userPromises = (hook.result.data || []).map(user => {
		return getDisplayName(user, hook.app).then(displayName => {
			user.displayName = displayName;
			return user;
		});
	});

	return Promise.all(userPromises).then(users => {
		hook.result.data = users;
		return Promise.resolve(hook);
	});
};

const handleClassId = (hook) => {
	if (!("classId" in hook.data)) {
		return Promise.resolve(hook);
	} else {
		hook.app.service('/classes').patch(hook.data.classId, {
			$push: {userIds: hook.result._id}
		}).then(res => {
			return Promise.resolve(hook);
		});
	}
};

const User = require('../model');

exports.after = {
	all: [],
	find: [decorateUsers],
	get: [
		decorateUser,
		globalHooks.computeProperty(User.userModel, 'getPermissions', 'permissions'),
		globalHooks.ifNotLocal(globalHooks.denyIfNotCurrentSchool({errorMessage: 'Der angefragte Nutzer gehört nicht zur eigenen Schule!'}))
	],
	create: [handleClassId],
	update: [],
	patch: [],
	remove: [removeStudentFromClasses, removeStudentFromCourses]
};<|MERGE_RESOLUTION|>--- conflicted
+++ resolved
@@ -69,7 +69,6 @@
 		});
 };
 
-<<<<<<< HEAD
 const updateAccountUsername = (hook) => {
 	let accountService = hook.app.service('/accounts');
 	
@@ -90,7 +89,7 @@
 		}).catch(error => {
 			let err = error;
 		});
-=======
+  
 const removeStudentFromClasses = (hook) => {
 	const classesService = hook.app.service('/classes');
 	const userId = hook.id;
@@ -126,7 +125,6 @@
 			})
 		).then(_ => hook).catch(err => {throw new errors.Forbidden('No Permission',err)});
 	});
->>>>>>> 4c09d831
 };
 
 const sanitizeData = (hook) => {
