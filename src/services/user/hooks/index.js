const { authenticate } = require('@feathersjs/authentication');
const { BadRequest, Forbidden } = require('@feathersjs/errors');
const { iff, isProvider } = require('feathers-hooks-common');
const logger = require('../../../logger');
const { ObjectId } = require('../../../helper/compare');
const {
	hasRole,
	hasRoleNoHook,
	hasPermissionNoHook,
	mapPaginationQuery,
	resolveToIds,
	restrictToCurrentSchool,
	permitGroupOperation,
	denyIfNotCurrentSchool,
	computeProperty,
	hasPermission,
} = require('../../../hooks');

const {
	getAge,
} = require('../../../utils');

const constants = require('../../../utils/constants');
const { CONSENT_WITHOUT_PARENTS_MIN_AGE_YEARS } = require('../../consent/config');

const { hasEditPermissionForUser } = require('./index.hooks');

/**
 *
 * @param {object} hook - The hook of the server-request, containing req.params.query.roles as role-filter
 * @returns {Promise }
 */
const mapRoleFilterQuery = (hook) => {
	if (hook.params.query.roles) {
		const rolesFilter = hook.params.query.roles;
		hook.params.query.roles = {};
		hook.params.query.roles.$in = rolesFilter;
	}

	return Promise.resolve(hook);
};

const checkUnique = (hook) => {
	const userService = hook.service;
	const { email } = hook.data;
	if (email === undefined) {
		return Promise.reject(new BadRequest('Fehler beim Auslesen der E-Mail-Adresse bei der Nutzererstellung.'));
	}
	return userService.find({ query: { email: email.toLowerCase() } })
		.then((result) => {
			const { length } = result.data;
			if (length === undefined || length >= 2) {
				return Promise.reject(new BadRequest('Fehler beim Prüfen der Datenbankinformationen.'));
			}
			if (length === 0) {
				return Promise.resolve(hook);
			}

			const user = typeof result.data[0] === 'object' ? result.data[0] : {};
			const input = typeof hook.data === 'object' ? hook.data : {};
			const isLoggedIn = ((hook.params || {}).account && hook.params.account.userId);
			// eslint-disable-next-line no-underscore-dangle
			const { asTask } = hook.params._additional || {};

			if (isLoggedIn || asTask === undefined || asTask === 'student') {
				return Promise.reject(new BadRequest(`Die E-Mail Adresse ${email} ist bereits in Verwendung!`));
			} if (asTask === 'parent') {
				userService.update({ _id: user._id }, {
					$set: {
						children: (user.children || []).concat(input.children),
						firstName: input.firstName,
						lastName: input.lastName,
					},
				});
				return Promise.reject(new BadRequest(
					"parentCreatePatch... it's not a bug, it's a feature - and it really is this time!",
					user,
				));
				/* to stop the create process, the message are catch and resolve in regestration hook */
			}

			return Promise.resolve(hook);
		});
};

const checkUniqueAccount = (hook) => {
	const accountService = hook.app.service('/accounts');
	const { email } = hook.data;
	return accountService.find({ query: { username: email.toLowerCase() } })
		.then((result) => {
			if (result.length > 0) {
				return Promise.reject(
					new BadRequest(`Ein Account mit dieser E-Mail Adresse ${email} existiert bereits!`),
				);
			}
			return Promise.resolve(hook);
		});
};

const updateAccountUsername = async (context) => {
	let { params: { account } } = context;
	const {
		data: { email },
		app,
	} = context;

<<<<<<< HEAD
	if (!context.id) {
		return context;
	}

	if (!account || !ObjectId.equal(context.id, account.userId)) {
		const accounts = (await context
=======
	if (!account || account.userId.toString() !== context.id.toString()) {
		account = (await context
>>>>>>> 563ff010
			.app.service('/accounts')
			.find({ query: { userId: context.id } }))[0];

		if (!account) return context;
	}

	if (!email) {
		return context;
	}
	if (email && account.systemId) {
		delete context.data.email;
		return context;
	}

	await app.service('/accounts')
		.patch(account._id, { username: email }, { account })
		.catch((err) => {
			throw new BadRequest('Can not update account username.', err);
		});
	return context;
};

const removeStudentFromClasses = (hook) => {
	const classesService = hook.app.service('/classes');
	const userId = hook.id;
	if (userId === undefined) {
		throw new BadRequest(
			'Der Nutzer wurde gelöscht, konnte aber eventuell nicht aus allen Klassen/Kursen entfernt werden.',
		);
	}

	const query = { userIds: userId };

	return classesService.find({ query })
		.then((classes) => Promise.all(
			classes.data.map((myClass) => {
				myClass.userIds.splice(myClass.userIds.indexOf(userId), 1);
				return classesService.patch(myClass._id, myClass);
			}),
		).then(() => hook).catch((err) => {
			throw new Forbidden(
				'Der Nutzer wurde gelöscht, konnte aber eventuell nicht aus allen Klassen/Kursen entfernt werden.', err,
			);
		}));
};

const removeStudentFromCourses = async (hook) => {
	const coursesService = hook.app.service('/courses');
	const userId = hook.id;
	if (userId === undefined) {
		throw new BadRequest(
			'Der Nutzer wurde gelöscht, konnte aber eventuell nicht aus allen Klassen/Kursen entfernt werden.',
		);
	}

	try {
		const usersCourses = await coursesService.find({ query: { userIds: userId } });
		await Promise.all(usersCourses.data.map(
			(course) => hook.app.service('courseModel').patch(course._id, { $pull: { userIds: userId } }),
		));
	} catch (err) {
		throw new Forbidden(
			'Der Nutzer wurde gelöscht, konnte aber eventuell nicht aus allen Klassen/Kursen entfernt werden.', err,
		);
	}
};

const sanitizeData = (hook) => {
	if ('email' in hook.data) {
		if (!constants.expressions.email.test(hook.data.email)) {
			return Promise.reject(new BadRequest('Bitte gib eine valide E-Mail Adresse an!'));
		}
	}
	const idRegExp = RegExp('^[0-9a-fA-F]{24}$');
	if ('schoolId' in hook.data) {
		if (!idRegExp.test(hook.data.schoolId)) {
			return Promise.reject(new BadRequest('invalid Id'));
		}
	}
	if ('classId' in hook.data) {
		if (!idRegExp.test(hook.data.classId)) {
			return Promise.reject(new BadRequest('invalid Id'));
		}
	}
	return Promise.resolve(hook);
};

const checkJwt = () => function checkJwtfnc(hook) {
	if (((hook.params || {}).headers || {}).authorization !== undefined) {
		return (authenticate('jwt')).call(this, hook);
	}
	return Promise.resolve(hook);
};

const pinIsVerified = (hook) => {
	if ((hook.params || {}).account && hook.params.account.userId) {
		return (hasPermission(['STUDENT_CREATE', 'TEACHER_CREATE', 'ADMIN_CREATE'])).call(this, hook);
	}
	// eslint-disable-next-line no-underscore-dangle
	const email = (hook.params._additional || {}).parentEmail || hook.data.email;
	return hook.app.service('/registrationPins').find({ query: { email, verified: true } })
		.then((pins) => {
			if (pins.data.length === 1 && pins.data[0].pin) {
				const age = getAge(hook.data.birthday);

				if (!((hook.data.roles || []).includes('student') && age < CONSENT_WITHOUT_PARENTS_MIN_AGE_YEARS)) {
					hook.app.service('/registrationPins').remove(pins.data[0]._id);
				}

				return Promise.resolve(hook);
			}
			return Promise.reject(new BadRequest('Der Pin wurde noch nicht bei der Registrierung eingetragen.'));
		});
};

const securePatching = (hook) => Promise.all([
	hasRole(hook, hook.params.account.userId, 'superhero'),
	hasRole(hook, hook.params.account.userId, 'administrator'),
	hasRole(hook, hook.params.account.userId, 'teacher'),
	hasRole(hook, hook.params.account.userId, 'demoStudent'),
	hasRole(hook, hook.params.account.userId, 'demoTeacher'),
	hasRole(hook, hook.id, 'student'),
])
	.then(([isSuperHero, isAdmin, isTeacher, isDemoStudent, isDemoTeacher, targetIsStudent]) => {
		if (isDemoStudent || isDemoTeacher) {
			return Promise.reject(new Forbidden('Diese Funktion ist im Demomodus nicht verfügbar!'));
		}
		if (!isSuperHero) {
			delete hook.data.schoolId;
			delete (hook.data.$push || {}).schoolId;
		}
		if (!(isSuperHero || isAdmin)) {
			delete hook.data.roles;
			delete (hook.data.$push || {}).roles;
		}
		if (hook.params.account.userId.toString() !== hook.id) {
			if (!(isSuperHero || isAdmin || (isTeacher && targetIsStudent))) {
				return Promise.reject(new BadRequest('You have not the permissions to change other users'));
			}
		}
		return Promise.resolve(hook);
	});

/**
 *
 * @param user {object} - the user the display name has to be generated
 * @param app {object} - the global feathers-app
 * @returns {string} - a display name of the given user
 */
const getDisplayName = (user, app) => app.service('/roles').find({
	// load protected roles
	query: {	// TODO: cache these
		name: ['teacher', 'admin'],
	},
}).then((protectedRoles) => {
	const protectedRoleIds = (protectedRoles.data || []).map((role) => role._id);
	const isProtectedUser = protectedRoleIds.find((role) => (user.roles || []).includes(role));

	user.age = getAge(user.birthday);

	if (isProtectedUser) {
		return user.lastName ? user.lastName : user._id;
	}
	return user.lastName ? `${user.firstName} ${user.lastName}` : user._id;
});

/**
 *
 * @param hook {object} - the hook of the server-request
 * @returns {object} - the hook with the decorated user
 */
const decorateUser = (hook) => getDisplayName(hook.result, hook.app)
	.then((displayName) => {
		hook.result = (hook.result.constructor.name === 'model') ? hook.result.toObject() : hook.result;
		hook.result.displayName = displayName;
	})
	.then(() => Promise.resolve(hook));

/**
 *
 * @param user {object} - a user
 * @returns {object} - a user with avatar info
 */
const setAvatarData = (user) => {
	if (user.firstName && user.lastName) {
		user.avatarInitials = user.firstName.charAt(0) + user.lastName.charAt(0);
	} else {
		user.avatarInitials = '?';
	}
	// css readable value like "#ff0000" needed
	const colors = ['#4a4e4d', '#0e9aa7', '#3da4ab', '#f6cd61', '#fe8a71'];
	if (user.customAvatarBackgroundColor) {
		user.avatarBackgroundColor = user.customAvatarBackgroundColor;
	} else {
		// choose colors based on initials
		const index = (user.avatarInitials.charCodeAt(0) + user.avatarInitials.charCodeAt(1)) % colors.length;
		user.avatarBackgroundColor = colors[index];
	}
	return user;
};

/**
 *
 * @param hook {object} - the hook of the server-request
 * @returns {object} - the hook with the decorated user avatar
 */
const decorateAvatar = (hook) => {
	if (hook.result.total) {
		hook.result = (hook.result.constructor.name === 'model') ? hook.result.toObject() : hook.result;
		(hook.result.data || []).forEach((user) => setAvatarData(user));
	} else {
		// run and find with only one user
		hook.result = setAvatarData(hook.result);
	}

	return Promise.resolve(hook);
};


/**
 *
 * @param hook {object} - the hook of the server-request
 * @returns {object} - the hook with the decorated users
 */
const decorateUsers = (hook) => {
	hook.result = (hook.result.constructor.name === 'model') ? hook.result.toObject() : hook.result;
	const userPromises = (hook.result.data || []).map((user) => getDisplayName(user, hook.app).then((displayName) => {
		user.displayName = displayName;
		return user;
	}));

	return Promise.all(userPromises).then((users) => {
		hook.result.data = users;
		return Promise.resolve(hook);
	});
};

const handleClassId = (hook) => {
	if (!('classId' in hook.data)) {
		return Promise.resolve(hook);
	}
	return hook.app.service('/classes').patch(hook.data.classId, {
		$push: { userIds: hook.result._id },
	}).then((res) => Promise.resolve(hook));
};

const pushRemoveEvent = (hook) => {
	hook.app.emit('users:after:remove', hook);
	return hook;
};

const enforceRoleHierarchyOnDelete = async (hook) => {
	try {
		const userIsSuperhero = await hasRoleNoHook(hook, hook.params.account.userId, 'superhero');
		if (userIsSuperhero) return hook;

		const [targetIsStudent, targetIsTeacher, targetIsAdmin] = await Promise.all([
			hasRoleNoHook(hook, hook.id, 'student'),
			hasRoleNoHook(hook, hook.id, 'teacher'),
			hasRoleNoHook(hook, hook.id, 'administrator'),
		]);
		let permissionChecks = [true];
		if (targetIsStudent) {
			permissionChecks.push(hasPermissionNoHook(hook, hook.params.account.userId, 'STUDENT_DELETE'));
		}
		if (targetIsTeacher) {
			permissionChecks.push(hasPermissionNoHook(hook, hook.params.account.userId, 'TEACHER_DELETE'));
		}
		if (targetIsAdmin) {
			permissionChecks.push(hasRoleNoHook(hook, hook.params.account.userId, 'superhero'));
		}
		permissionChecks = await Promise.all(permissionChecks);

		if (!permissionChecks.reduce((accumulator, val) => accumulator && val)) {
			throw new Forbidden('you dont have permission to delete this user!', { hook });
		}

		return hook;
	} catch (error) {
		logger.error(error);
		throw new Forbidden('you dont have permission to delete this user!');
	}
};

const User = require('../model');

exports.before = {
	all: [],
	find: [
		mapPaginationQuery.bind(this),
		// resolve ids for role strings (e.g. 'TEACHER')
		resolveToIds.bind(this, '/roles', 'params.query.roles', 'name'),
		authenticate('jwt'),
		iff(isProvider('external'), restrictToCurrentSchool),
		mapRoleFilterQuery,
	],
	get: [authenticate('jwt')],
	create: [
		checkJwt(),
		pinIsVerified,
		sanitizeData,
		checkUnique,
		checkUniqueAccount,
		resolveToIds.bind(this, '/roles', 'data.roles', 'name'),
	],
	update: [
		authenticate('jwt'),
		// TODO only local for LDAP
		sanitizeData,
		hasEditPermissionForUser,
		resolveToIds.bind(this, '/roles', 'data.$set.roles', 'name'),
	],
	patch: [
		authenticate('jwt'),
		iff(isProvider('external'), securePatching),
		permitGroupOperation,
		sanitizeData,
		hasEditPermissionForUser,
		resolveToIds.bind(this, '/roles', 'data.roles', 'name'),
		updateAccountUsername,
	],
	remove: [
		authenticate('jwt'),
		iff(isProvider('external'), [restrictToCurrentSchool, enforceRoleHierarchyOnDelete]),
		permitGroupOperation,
	],
};

exports.after = {
	all: [],
	find: [
		decorateAvatar,
		decorateUsers,
	],
	get: [
		decorateAvatar,
		decorateUser,
		computeProperty(User.userModel, 'getPermissions', 'permissions'),
		iff(isProvider('external'),
			denyIfNotCurrentSchool({
				errorMessage: 'Der angefragte Nutzer gehört nicht zur eigenen Schule!',
			})),
	],
	create: [
		handleClassId,
	],
	update: [],
	patch: [],
	remove: [
		pushRemoveEvent,
		removeStudentFromClasses,
		removeStudentFromCourses,
	],
};<|MERGE_RESOLUTION|>--- conflicted
+++ resolved
@@ -103,18 +103,13 @@
 		data: { email },
 		app,
 	} = context;
-
-<<<<<<< HEAD
-	if (!context.id) {
+    
+    if (!context.id) {
 		return context;
 	}
 
 	if (!account || !ObjectId.equal(context.id, account.userId)) {
-		const accounts = (await context
-=======
-	if (!account || account.userId.toString() !== context.id.toString()) {
 		account = (await context
->>>>>>> 563ff010
 			.app.service('/accounts')
 			.find({ query: { userId: context.id } }))[0];
 
