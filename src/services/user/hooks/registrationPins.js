<<<<<<< HEAD


const commonHooks = require('feathers-hooks-common');
const logger = require('winston');
const auth = require('feathers-authentication');
const globalHooks = require('../../../hooks');
const pinModel = require('../../user/model').registrationPinModel;

const removeOldPins = (hook) => pinModel.deleteMany({email:hook.data.email})
		.then(pins => {
			return Promise.resolve(hook);
		});
=======
const hooks = require('feathers-hooks-common');
const auth = require('@feathersjs/authentication');
const logger = require('winston');
const globalHooks = require('../../../hooks');
const pinModel = require('../../user/model').registrationPinModel;

const removeOldPins = hook => pinModel.deleteMany({ email: hook.data.email })
	.then(pins => Promise.resolve(hook));
>>>>>>> 922284d8

const generatePin = (hook) => {
	const pin = Math.floor((Math.random() * 8999) + 1000);
	hook.data.pin = pin.toString();
	return Promise.resolve(hook);
};

function createinfoText(hook) {
	let text;
	const role = hook.data.mailTextForRole;
	const { pin } = hook.data;
	const shortTitle = process.env.SC_SHORT_TITLE || 'Schul-Cloud*';
	const longTitle = process.env.SC_TITLE || 'HPI Schul-Cloud*';
	if (!role || !pin) {
		logger.warn('Role or PIN missing to define mail text.');
		return '';
	}
	if (role === 'parent') {
		text = `Vielen Dank, dass Sie Ihrem Kind durch Ihr Einverständnis die Nutzung der ${longTitle} ermöglichen.
Bitte geben Sie folgenden Code ein, wenn Sie danach gefragt werden, um die Registrierung abzuschließen:

PIN: ${pin}

Mit Freundlichen Grüßen
Ihr ${shortTitle} Team`;
	} else if (role === 'student' || role === 'employee' || role === 'expert') {
		text = `Vielen Dank, dass du die ${longTitle} nutzen möchtest.
Bitte gib folgenden Code ein, wenn du danach gefragt wirst, um die Registrierung abzuschließen:

PIN: ${pin}

Mit freundlichen Grüßen
Dein ${shortTitle} Team`;
	} else {
		logger.warn('No valid role submitted to define mail text.');
		return '';
	}
	return text;
}

<<<<<<< HEAD
const mailToLowerCase = (hook) => {
	if (hook.data) {
		if (hook.data.email) {
			hook.data.email = hook.data.email.toLowerCase();
		}
		if (hook.data.parent_email) {
			hook.data.parent_email = hook.data.parent_email.toLowerCase();
		}
		if (hook.data.student_email) {
			hook.data.student_email = hook.data.student_email.toLowerCase();
		}
	}
	return Promise.resolve(hook);
};

const checkAndVerifyPin = (hook) => {
	if (hook.result.data.length === 1 && hook.result.data[0].verified === false) {
		return hook.app.service('registrationPins').patch(hook.result.data[0]._id, { verified: true }).then(() => Promise.resolve(hook));
	} else {
		return Promise.resolve(hook);
=======
const checkAndVerifyPin = (hook) => {
	if (hook.result.data.length === 1 && hook.result.data[0].verified === false) {
		return hook.app.service('registrationPins').patch(hook.result.data[0]._id, { verified: true }).then(() => Promise.resolve(hook));
>>>>>>> 922284d8
	}
	return Promise.resolve(hook);
};

const mailPin = (hook) => {
	if (!(hook.data || {}).silent) {
		globalHooks.sendEmail(hook, {
			subject: `${process.env.SC_SHORT_TITLE || 'Schul-Cloud*'}: Registrierung mit PIN verifizieren`,
			emails: (hook.data || {}).email,
			content: {
				text: createinfoText(hook),
				// TODO: implement html mails later
			},
		});
	}
	return Promise.resolve(hook);
};

const returnPinOnlyToSuperHero = async (hook) => {
	if (process.env.NODE_ENV === 'test') {
		return Promise.resolve(hook);
	}

	if (((hook.params || {}).account || {}).userId) {
		const userService = hook.app.service('/users/');
		const currentUser = await userService.get(hook.params.account.userId, { query: { $populate: 'roles' } });
<<<<<<< HEAD
		const userRoles = currentUser.roles.map((role) => role.name);
=======
		const userRoles = currentUser.roles.map(role => role.name);
>>>>>>> 922284d8
		if (userRoles.includes('superhero')) {
			return Promise.resolve(hook);
		}
	}

	globalHooks.removeResponse()(hook);
	return Promise.resolve(hook);
};

exports.before = {
	all: [globalHooks.forceHookResolve(auth.hooks.authenticate('jwt'))],
<<<<<<< HEAD
	find: commonHooks.disable('external'),
	get: commonHooks.disable('external'),
	create: [mailToLowerCase, removeOldPins, generatePin, mailPin],
	update: commonHooks.disable('external'),
	patch: commonHooks.disable('external'),
	remove: commonHooks.disable('external'),
=======
	find: hooks.disallow('external'),
	get: hooks.disallow('external'),
	create: [
		removeOldPins,
		generatePin,
		mailPin,
	],
	update: hooks.disallow('external'),
	patch: hooks.disallow('external'),
	remove: hooks.disallow('external'),
>>>>>>> 922284d8
};

exports.after = {
	all: [globalHooks.removeResponse(['get', 'find', 'create'])],
	find: [checkAndVerifyPin],
	get: [],
	create: [returnPinOnlyToSuperHero],
	update: [],
	patch: [],
	remove: [],
};<|MERGE_RESOLUTION|>--- conflicted
+++ resolved
@@ -1,17 +1,3 @@
-<<<<<<< HEAD
-
-
-const commonHooks = require('feathers-hooks-common');
-const logger = require('winston');
-const auth = require('feathers-authentication');
-const globalHooks = require('../../../hooks');
-const pinModel = require('../../user/model').registrationPinModel;
-
-const removeOldPins = (hook) => pinModel.deleteMany({email:hook.data.email})
-		.then(pins => {
-			return Promise.resolve(hook);
-		});
-=======
 const hooks = require('feathers-hooks-common');
 const auth = require('@feathersjs/authentication');
 const logger = require('winston');
@@ -20,7 +6,6 @@
 
 const removeOldPins = hook => pinModel.deleteMany({ email: hook.data.email })
 	.then(pins => Promise.resolve(hook));
->>>>>>> 922284d8
 
 const generatePin = (hook) => {
 	const pin = Math.floor((Math.random() * 8999) + 1000);
@@ -61,32 +46,23 @@
 	return text;
 }
 
-<<<<<<< HEAD
+const checkAndVerifyPin = (hook) => {
+	if (hook.result.data.length === 1 && hook.result.data[0].verified === false) {
+		return hook.app.service('registrationPins').patch(hook.result.data[0]._id, { verified: true }).then(() => Promise.resolve(hook));
 const mailToLowerCase = (hook) => {
 	if (hook.data) {
+			hook.data.email = hook.data.email.toLowerCase();
 		if (hook.data.email) {
-			hook.data.email = hook.data.email.toLowerCase();
 		}
+			hook.data.parent_email = hook.data.parent_email.toLowerCase();
 		if (hook.data.parent_email) {
-			hook.data.parent_email = hook.data.parent_email.toLowerCase();
 		}
+			hook.data.student_email = hook.data.student_email.toLowerCase();
 		if (hook.data.student_email) {
-			hook.data.student_email = hook.data.student_email.toLowerCase();
 		}
 	}
 	return Promise.resolve(hook);
 };
-
-const checkAndVerifyPin = (hook) => {
-	if (hook.result.data.length === 1 && hook.result.data[0].verified === false) {
-		return hook.app.service('registrationPins').patch(hook.result.data[0]._id, { verified: true }).then(() => Promise.resolve(hook));
-	} else {
-		return Promise.resolve(hook);
-=======
-const checkAndVerifyPin = (hook) => {
-	if (hook.result.data.length === 1 && hook.result.data[0].verified === false) {
-		return hook.app.service('registrationPins').patch(hook.result.data[0]._id, { verified: true }).then(() => Promise.resolve(hook));
->>>>>>> 922284d8
 	}
 	return Promise.resolve(hook);
 };
@@ -113,11 +89,7 @@
 	if (((hook.params || {}).account || {}).userId) {
 		const userService = hook.app.service('/users/');
 		const currentUser = await userService.get(hook.params.account.userId, { query: { $populate: 'roles' } });
-<<<<<<< HEAD
-		const userRoles = currentUser.roles.map((role) => role.name);
-=======
 		const userRoles = currentUser.roles.map(role => role.name);
->>>>>>> 922284d8
 		if (userRoles.includes('superhero')) {
 			return Promise.resolve(hook);
 		}
@@ -129,25 +101,12 @@
 
 exports.before = {
 	all: [globalHooks.forceHookResolve(auth.hooks.authenticate('jwt'))],
-<<<<<<< HEAD
 	find: commonHooks.disable('external'),
 	get: commonHooks.disable('external'),
 	create: [mailToLowerCase, removeOldPins, generatePin, mailPin],
 	update: commonHooks.disable('external'),
 	patch: commonHooks.disable('external'),
 	remove: commonHooks.disable('external'),
-=======
-	find: hooks.disallow('external'),
-	get: hooks.disallow('external'),
-	create: [
-		removeOldPins,
-		generatePin,
-		mailPin,
-	],
-	update: hooks.disallow('external'),
-	patch: hooks.disallow('external'),
-	remove: hooks.disallow('external'),
->>>>>>> 922284d8
 };
 
 exports.after = {
