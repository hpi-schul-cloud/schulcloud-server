<<<<<<< HEAD
const auth = require('feathers-authentication');
const { Forbidden } = require('feathers-errors');

const blocked = () => {
	throw Forbidden('Method is not allowed!');
};
=======
const auth = require('@feathersjs/authentication');
const hooks = require('feathers-hooks-common');
>>>>>>> 08a3c748

exports.before = {
	all: [],
	find: [auth.hooks.authenticate('jwt')],
<<<<<<< HEAD
	get: [],
	create: [blocked],
	update: [blocked],
	patch: [blocked],
	remove: [blocked],
=======
	get: [hooks.disallow()],
	create: [hooks.disallow()],
	update: [hooks.disallow()],
	patch: [hooks.disallow()],
	remove: [hooks.disallow()],
>>>>>>> 08a3c748
};

exports.after = {
	all: [],
	find: [],
	get: [],
	create: [],
	update: [],
	patch: [],
	remove: [],
};<|MERGE_RESOLUTION|>--- conflicted
+++ resolved
@@ -1,31 +1,14 @@
-<<<<<<< HEAD
-const auth = require('feathers-authentication');
-const { Forbidden } = require('feathers-errors');
-
-const blocked = () => {
-	throw Forbidden('Method is not allowed!');
-};
-=======
 const auth = require('@feathersjs/authentication');
 const hooks = require('feathers-hooks-common');
->>>>>>> 08a3c748
 
 exports.before = {
 	all: [],
 	find: [auth.hooks.authenticate('jwt')],
-<<<<<<< HEAD
-	get: [],
-	create: [blocked],
-	update: [blocked],
-	patch: [blocked],
-	remove: [blocked],
-=======
 	get: [hooks.disallow()],
 	create: [hooks.disallow()],
 	update: [hooks.disallow()],
 	patch: [hooks.disallow()],
 	remove: [hooks.disallow()],
->>>>>>> 08a3c748
 };
 
 exports.after = {
