--- conflicted
+++ resolved
@@ -208,17 +208,11 @@
 	update: [
 		auth.hooks.authenticate('jwt'),
 		globalHooks.hasPermission('ACCOUNT_EDIT'),
-<<<<<<< HEAD
-	],
-	patch: [
-		auth.hooks.authenticate('jwt'),
-=======
 		sanitizeUsername,
 	],
 	patch: [
 		auth.hooks.authenticate('jwt'),
 		sanitizeUsername,
->>>>>>> 9b4f536e
 		securePatching,
 		globalHooks.permitGroupOperation,
 		trimPassword,
