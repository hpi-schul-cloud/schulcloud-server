const { authenticate } = require('@feathersjs/authentication');
const local = require('@feathersjs/authentication-local');
const { iff, isProvider, disallow } = require('feathers-hooks-common');
<<<<<<< HEAD
const {
	hasPermission, permitGroupOperation, restrictToCurrentSchool, preventPopulate, getRestrictPopulatesHook,
} = require('../../../hooks');
=======
const { hasPermission, permitGroupOperation, authenticateWhenJWTExist } = require('../../../hooks');
>>>>>>> 76834cee
const {
	sanitizeUsername,
	validateCredentials,
	trimPassword,
	validatePassword,
	checkUnique,
	removePassword,
	restrictAccess,
	checkExistence,
	protectUserId,
	securePatching,
	filterToRelated,
	restrictToUsersSchool,
	validateUserName,
} = require('../hooks');
const {
	modelServices: { prepareInternalParams },
} = require('../../../utils');

class Accounts {
	constructor(options) {
		this.options = options || {};
	}

	find(params) {
		return this.app.service('accountModel').find(prepareInternalParams(params));
	}

	get(id, params) {
		return this.app.service('accountModel').get(id, prepareInternalParams(params));
	}

	create(data, params) {
		return this.app.service('accountModel').create(data, prepareInternalParams(params));
	}

	update(id, data, params) {
		return this.app.service('accountModel').update(id, data, prepareInternalParams(params));
	}

	patch(id, data, params) {
		return this.app.service('accountModel').patch(id, data, prepareInternalParams(params));
	}

	remove(id, params) {
		return this.app.service('accountModel').remove(id, prepareInternalParams(params));
	}

	setup(app) {
		this.app = app;
	}
}

const accountService = new Accounts({
	paginate: false,
});

const populateWhitelist = {
	userId: ['_id', 'firstName', 'lastName', 'email'],
};

const accountServiceHooks = {
	before: {
		// find, get and create cannot be protected by authenticate('jwt')
<<<<<<< HEAD
		// the route is used internally by login and admin services
		find: [
			authenticate('jwt'),
			iff(isProvider('external'), restrictAccess),
			iff(isProvider('external'), restrictToCurrentSchool),
			iff(isProvider('external'), getRestrictPopulatesHook(populateWhitelist)),
		],
=======
		// otherwise we cannot get the accounts required for login
		find: [authenticateWhenJWTExist, iff(isProvider('external'), restrictAccess)],
>>>>>>> 76834cee
		get: [disallow('external')],
		create: [
			sanitizeUsername,
			checkExistence,
			validateCredentials,
			trimPassword,
			local.hooks.hashPassword('password'),
			checkUnique,
			removePassword,
		],
		update: [disallow('external')],
		patch: [
			authenticate('jwt'),
			iff(isProvider('external'), preventPopulate),
			sanitizeUsername,
			validateUserName,
			checkUnique,
			iff(isProvider('external'), restrictToUsersSchool),
			iff(isProvider('external'), securePatching),
			protectUserId,
			permitGroupOperation,
			trimPassword,
			iff(isProvider('external'), validatePassword),
			local.hooks.hashPassword('password'),
		],
		remove: [
			authenticate('jwt'),
			hasPermission('ACCOUNT_CREATE'),
			iff(isProvider('external'), restrictToUsersSchool),
			iff(isProvider('external'), preventPopulate),
			permitGroupOperation,
		],
	},
	after: {
		all: [local.hooks.protect('password')],
		find: [],
		get: [filterToRelated(['_id', 'username', 'userId', 'systemId'])],
		create: [],
		update: [],
		patch: [],
		remove: [],
	},
};

module.exports = { accountService, accountServiceHooks };<|MERGE_RESOLUTION|>--- conflicted
+++ resolved
@@ -1,13 +1,9 @@
 const { authenticate } = require('@feathersjs/authentication');
 const local = require('@feathersjs/authentication-local');
 const { iff, isProvider, disallow } = require('feathers-hooks-common');
-<<<<<<< HEAD
 const {
 	hasPermission, permitGroupOperation, restrictToCurrentSchool, preventPopulate, getRestrictPopulatesHook,
 } = require('../../../hooks');
-=======
-const { hasPermission, permitGroupOperation, authenticateWhenJWTExist } = require('../../../hooks');
->>>>>>> 76834cee
 const {
 	sanitizeUsername,
 	validateCredentials,
@@ -72,7 +68,6 @@
 const accountServiceHooks = {
 	before: {
 		// find, get and create cannot be protected by authenticate('jwt')
-<<<<<<< HEAD
 		// the route is used internally by login and admin services
 		find: [
 			authenticate('jwt'),
@@ -80,10 +75,6 @@
 			iff(isProvider('external'), restrictToCurrentSchool),
 			iff(isProvider('external'), getRestrictPopulatesHook(populateWhitelist)),
 		],
-=======
-		// otherwise we cannot get the accounts required for login
-		find: [authenticateWhenJWTExist, iff(isProvider('external'), restrictAccess)],
->>>>>>> 76834cee
 		get: [disallow('external')],
 		create: [
 			sanitizeUsername,
