<<<<<<< HEAD
=======
const reqlib = require('app-root-path').require;

const { TooManyRequests } = reqlib('src/utils/errors');
>>>>>>> 5e26e984
const { discard } = require('feathers-hooks-common');
const { Configuration } = require('@schul-cloud/commons');
const { BruteForcePrevention } = require('../../../utils/errors');
const {
	getRedisClient,
	redisSetAsync,
	redisDelAsync,
	extractDataFromJwt,
	getRedisData,
} = require('../../../utils/redis');
const { LOGIN_BLOCK_TIME: allowedTimeDifference } = require('../../../../config/globals');
const globalHooks = require('../../../hooks');

const disabledBruteForceCheck = Configuration.get('DISABLED_BRUTE_FORCE_CHECK');

const updateUsernameForLDAP = async (context) => {
	const { schoolId, strategy } = context.data;

	if (strategy === 'ldap' && schoolId) {
		await context.app
			.service('schools')
			.get(schoolId)
			.then((school) => {
				context.data.username = `${school.ldapSchoolIdentifier}/${context.data.username}`;
			});
	}
	return context;
};

const bruteForceCheck = async (context) => {
	if (disabledBruteForceCheck) {
		return context;
	}
	const { systemId, strategy } = context.data;

	if (strategy !== 'jwt') {
		const [account] = await context.app.service('/accounts').find({
			query: {
				username: context.data.username,
				systemId,
			},
			paginate: false,
		});

		// if account doesn't exist we can not update (e.g. iserv, moodle)
		if (account) {
			if (account.lasttriedFailedLogin) {
				const timeDifference = (Date.now() - account.lasttriedFailedLogin) / 1000;
				if (timeDifference < allowedTimeDifference) {
					throw new BruteForcePrevention('Brute Force Prevention!', {
						timeToWait: allowedTimeDifference - Math.ceil(timeDifference),
					});
				}
			}
			// set current time to last tried login
			await context.app.service('/accounts').patch(account._id, { lasttriedFailedLogin: Date.now() });
		}
	}
	return context;
};

// Invalid Login will not call this function
const bruteForceReset = async (context) => {
	if (disabledBruteForceCheck) {
		return context;
	}
	// if successful login enable next login try directly
	await context.app.service('/accounts').patch(context.result.account._id, { lasttriedFailedLogin: 0 });
	return context;
};

const injectUserId = async (context) => {
	const { strategy } = context.data;
	const systemId = strategy === 'local' ? undefined : context.data.systemId;

	if (strategy !== 'jwt' && context.data.username) {
		return context.app
			.service('/accounts')
			.find({
				query: {
					username: context.data.username,
					systemId,
				},
				paginate: false,
			})
			.then(async ([account]) => {
				if (account) {
					context.params.payload = {};
					context.params.payload.accountId = account._id;
					if (account.userId) {
						context.params.payload.userId = account.userId;
					}
					if (account.systemId) {
						context.params.payload.systemId = account.systemId;
					}
				} else if (['moodle', 'iserv'].includes(strategy)) {
					const accountParameters = {
						username: context.data.username,
						password: context.data.password,
						strategy,
						systemId,
					};
					const newAccount = await context.app.service('accounts').create(accountParameters);
					context.params.payload = {};
					context.params.payload.accountId = newAccount._id;
					if (newAccount.systemId) {
						context.params.payload.systemId = newAccount.systemId;
					}
				}
				return context;
			});
	}
	return context;
};

const lowerCaseUsername = (hook) => {
	if (hook.data.username) {
		hook.data.username = hook.data.username.toLowerCase();
	}
	return hook;
};

const trimUsername = (hook) => {
	if (hook.data.username) {
		hook.data.username = hook.data.username.trim();
	}
	return hook;
};

const trimPassword = (hook) => {
	if (hook.data.password) {
		hook.data.password = hook.data.password.trim();
	}
	return hook;
};

const populateResult = (hook) => {
	hook.result.userId = hook.result.account.userId; // required by event listeners
	return hook;
};

// Requests need to be used after authentication as inner server calls
// Provider is not allowed to be set to detect it as inner server call
const removeProvider = (context) => {
	delete context.params.provider;
	return context;
};

/**
 * If a redis connection exists, the newly created is added to the whitelist.
 * @param {Object} context feathers context
 */
const addJwtToWhitelist = async (context) => {
	if (getRedisClient()) {
		const { redisIdentifier, privateDevice } = extractDataFromJwt(context.result.accessToken);
		const redisData = getRedisData({ privateDevice });
		const { expirationInSeconds } = redisData;
		// todo, do this async without await
		await redisSetAsync(redisIdentifier, JSON.stringify(redisData), 'EX', expirationInSeconds);
	}

	return context;
};

/**
 * If a redis connection exists, the newly created is removed from the whitelist.
 * @param {Object} context feathers context
 */
const removeJwtFromWhitelist = async (context) => {
	if (getRedisClient()) {
		const { redisIdentifier } = extractDataFromJwt(context.params.authentication.accessToken);
		await redisDelAsync(redisIdentifier);
	}

	return context;
};

/**
 * increase jwt timeout for private devices on request
  @param {} context
 */
const increaseJwtTimeoutForPrivateDevices = (context) => {
	if (Configuration.get('FEATURE_JWT_EXTENDED_TIMEOUT_ENABLED') === true) {
		if (context.data && context.data.privateDevice === true) {
			context.params.jwt = {
				...context.params.jwt,
				privateDevice: true,
			};
		}
	}
	return context;
};

const hooks = {
	before: {
		create: [
			updateUsernameForLDAP,
			lowerCaseUsername,
			trimUsername,
			trimPassword,
			bruteForceCheck,
			globalHooks.blockDisposableEmail('username'),
			injectUserId,
			increaseJwtTimeoutForPrivateDevices,
			removeProvider,
		],
		remove: [removeProvider],
	},
	after: {
		all: [discard('account.password')],
		create: [bruteForceReset, addJwtToWhitelist],
		remove: [populateResult, removeJwtFromWhitelist],
	},
};

module.exports = { hooks, removeJwtFromWhitelist, addJwtToWhitelist };<|MERGE_RESOLUTION|>--- conflicted
+++ resolved
@@ -1,12 +1,8 @@
-<<<<<<< HEAD
-=======
 const reqlib = require('app-root-path').require;
 
-const { TooManyRequests } = reqlib('src/utils/errors');
->>>>>>> 5e26e984
+const { BruteForcePrevention } = reqlib('src/utils/errors');
 const { discard } = require('feathers-hooks-common');
 const { Configuration } = require('@schul-cloud/commons');
-const { BruteForcePrevention } = require('../../../utils/errors');
 const {
 	getRedisClient,
 	redisSetAsync,
