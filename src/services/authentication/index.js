const { AuthenticationService, JWTStrategy } = require('@feathersjs/authentication');
const { LocalStrategy } = require('@feathersjs/authentication-local');

// const extractors = require('passport-jwt').ExtractJwt;

<<<<<<< HEAD
const { LdapStrategy, MoodleStrategy } = require('./strategies');
=======
const { jwtFromCookieString, authHeaderExtractor } = require('./logic');
const system = require('./strategies/system');
>>>>>>> 91fdbcb2
const hooks = require('./hooks');
const logger = require('../../logger');


let secrets;
try {
	if (['production', 'lokal'].includes(process.env.NODE_ENV)) {
		// eslint-disable-next-line global-require
		secrets = require('../../../config/secrets.js');
	} else {
		// eslint-disable-next-line global-require
		secrets = require('../../../config/secrets.json');
	}
} catch (error) {
	secrets = {};
}

const authenticationSecret = (secrets.authentication) ? secrets.authentication : 'secrets';
if (process.env.NODE_ENV === 'production' && !secrets.authentication) {
	logger.error('use default authentication secret');
}

<<<<<<< HEAD
const authConfig = {
	entity: 'account',
	service: 'accounts',
	secret: authenticationSecret,
	authStrategies: ['jwt', 'local', 'ldap', 'moodle'],
	jwtOptions: {
		header: { typ: 'access' },
		audience: 'https://schul-cloud.org',
		issuer: 'feathers',
		algorithm: 'HS256',
		expiresIn: '30d',
	},
	local: {
		usernameField: 'username',
		passwordField: 'password',
	},
	ldap: {
		usernameField: 'username',
	},
	moodle: {
		usernameField: 'username',
		systemIdField: 'systemId',
	},
};
=======
module.exports = function () {
	const app = this;

	const authConfig = {
		...app.get('auth'),
		header: 'Authorization',
		entity: 'account',
		service: 'accounts',
		jwt: {
			header: { typ: 'access' },
			audience: 'https://schul-cloud.org',
			subject: 'anonymous',
			issuer: 'feathers',
			algorithm: 'HS256',
			expiresIn: '30d',
		},
		secret: authenticationSecret,
	};


	const localConfig = {
		name: 'local',
		entity: 'account',
		service: 'accounts',

		// TODO: change username to unique identifier as multiple
		// users can have same username in different services
		usernameField: 'username',
		passwordField: 'password',
	};

	const cookieExtractor = function (req) {
		const cookieString = req.headers.cookie;
		return jwtFromCookieString(cookieString);
	};

	const jwtConfig = {
		name: 'jwt',
		entity: 'account',
		service: 'accounts',
		header: 'Authorization',
		jwtFromRequest: extractors.fromExtractors([
			cookieExtractor,
			authHeaderExtractor,
		]),
		secretOrKey: authenticationSecret,
	};

>>>>>>> 91fdbcb2

module.exports = (app) => {
	// Configure feathers-authentication
	app.set('authentication', authConfig);
	const authentication = new AuthenticationService(app);

	authentication.register('jwt', new JWTStrategy());
	authentication.register('local', new LocalStrategy());
	authentication.register('ldap', new LdapStrategy());
	authentication.register('moodle', new MoodleStrategy());

	app.use('/authentication', authentication);


	/* app.configure(auth(authConfig));
	app.configure(jwt(jwtConfig));
	app.configure(local(localConfig)); */

	/* app.configure(system({
		name: 'moodle',
		loginStrategy: require('../account/strategies/moodle'),
	}));

	app.configure(system({
		name: 'iserv',
		loginStrategy: require('../account/strategies/iserv'),
	}));

	app.configure(system({
		name: 'ldap',
		loginStrategy: require('../account/strategies/ldap'),
	})); */


	const authenticationService = app.service('authentication');

	// TODO: feathers-swagger
	/*
    authenticationService.docs = {
        description: 'A service to send and receive messages',
        create: {
            //type: 'Example',
            parameters: [{
                description: 'username or email',
                //in: 'path',
                required: true,
                name: 'username',
                type: 'string'
            },
                {
                    description: 'password',
                    //in: 'path',
                    required: false,
                    name: 'password',
                    type: 'string'
                },
                {
                    description: 'ID of the system that acts as a login provider. Required for new accounts or accounts with non-unique usernames.',
                    //in: 'path',
                    required: false,
                    name: 'systemId',
                    type: 'string'
                }],
            summary: 'Log in with or create a new account',
            notes: 'Returns a JSON Web Token for the associated user in case of success.'
            //errorResponses: []
        }
    }; */

	// Set up our hooks
	authenticationService.hooks(hooks);
};<|MERGE_RESOLUTION|>--- conflicted
+++ resolved
@@ -1,14 +1,7 @@
 const { AuthenticationService, JWTStrategy } = require('@feathersjs/authentication');
 const { LocalStrategy } = require('@feathersjs/authentication-local');
 
-// const extractors = require('passport-jwt').ExtractJwt;
-
-<<<<<<< HEAD
 const { LdapStrategy, MoodleStrategy } = require('./strategies');
-=======
-const { jwtFromCookieString, authHeaderExtractor } = require('./logic');
-const system = require('./strategies/system');
->>>>>>> 91fdbcb2
 const hooks = require('./hooks');
 const logger = require('../../logger');
 
@@ -31,7 +24,6 @@
 	logger.error('use default authentication secret');
 }
 
-<<<<<<< HEAD
 const authConfig = {
 	entity: 'account',
 	service: 'accounts',
@@ -56,56 +48,6 @@
 		systemIdField: 'systemId',
 	},
 };
-=======
-module.exports = function () {
-	const app = this;
-
-	const authConfig = {
-		...app.get('auth'),
-		header: 'Authorization',
-		entity: 'account',
-		service: 'accounts',
-		jwt: {
-			header: { typ: 'access' },
-			audience: 'https://schul-cloud.org',
-			subject: 'anonymous',
-			issuer: 'feathers',
-			algorithm: 'HS256',
-			expiresIn: '30d',
-		},
-		secret: authenticationSecret,
-	};
-
-
-	const localConfig = {
-		name: 'local',
-		entity: 'account',
-		service: 'accounts',
-
-		// TODO: change username to unique identifier as multiple
-		// users can have same username in different services
-		usernameField: 'username',
-		passwordField: 'password',
-	};
-
-	const cookieExtractor = function (req) {
-		const cookieString = req.headers.cookie;
-		return jwtFromCookieString(cookieString);
-	};
-
-	const jwtConfig = {
-		name: 'jwt',
-		entity: 'account',
-		service: 'accounts',
-		header: 'Authorization',
-		jwtFromRequest: extractors.fromExtractors([
-			cookieExtractor,
-			authHeaderExtractor,
-		]),
-		secretOrKey: authenticationSecret,
-	};
-
->>>>>>> 91fdbcb2
 
 module.exports = (app) => {
 	// Configure feathers-authentication
