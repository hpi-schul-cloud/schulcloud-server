const { Configuration } = require('@schul-cloud/commons');
const { createChannel } = require('../../utils/rabbitmq');
const { ACTIONS, requestSyncForEachSchoolUser } = require('./producer');
const { buildAddUserMessage, messengerIsActivatedForSchool } = require('./utils');
const logger = require('../../logger');
const { ObjectId } = require('../../helper/compare');

let channel;

const validateMessage = (content) => {
	const errorMsg = `MESSENGER SYNC: invalid message in queue ${Configuration.get('RABBITMQ_MATRIX_QUEUE_INTERNAL')}`;
	// action
	if (!content.action) {
		logger.error(`${errorMsg}, action missing.`, content);
		return false;
	}

	switch (content.action) {
		case ACTIONS.SYNC_SCHOOL: {
			if (!content.schoolId) {
				logger.error(`${errorMsg}, schoolId is required for ${ACTIONS.SYNC_SCHOOL}.`, content);
				return false;
			}

			if (!ObjectId.isValid(content.schoolId)) {
				logger.error(`${errorMsg}, invalid schoolId.`, content);
				return false;
			}

			if (!content.fullSync) {
				logger.error(`${errorMsg}, fullSync flag has to be set for ${ACTIONS.SYNC_SCHOOL}.`, content);
				return false;
			}
			break;
		}

		case ACTIONS.SYNC_USER: {
			if (!content.userId) {
				logger.error(`${errorMsg}, userId is required for ${ACTIONS.SYNC_USER}.`, content);
				return false;
			}

			if (!ObjectId.isValid(content.userId)) {
				logger.error(`${errorMsg}, invalid userId.`, content);
				return false;
			}

			if (!content.courses && !content.teams && !content.fullSync) {
				logger.error(`${errorMsg}, one of fullSync/courses/teams has to be provided to sync a user.`, content);
				return false;
			}
			break;
		}

		default: {
			logger.error(`${errorMsg}, invalid action.`, content);
			// message can't be processed
			return false;
		}
	}

	return true;
};

const sendToExternalQueue = (message) => {
	const msgJson = JSON.stringify(message);
	const msgBuffer = Buffer.from(msgJson);
	channel.sendToQueue(Configuration.get('RABBITMQ_MATRIX_QUEUE_EXTERNAL'), msgBuffer, { persistent: true });
};

const executeMessage = async (incomingMessage) => {
	const content = JSON.parse(incomingMessage.content.toString());
	if (!validateMessage(content)) {
		// message is invalid an can not be retried
		return false;
	}

	if (!(await messengerIsActivatedForSchool(content))) {
		// school should not be synced
		return false;
	}

	switch (content.action) {
		case ACTIONS.SYNC_SCHOOL: {
			await requestSyncForEachSchoolUser(content.schoolId);
			return true;
		}

		case ACTIONS.SYNC_USER: {
			const outgoingMessage = await buildAddUserMessage(content);
			sendToExternalQueue(outgoingMessage);
			return true;
		}

		default: {
			// message can't be processed
			return false;
		}
	}
};

<<<<<<< HEAD
const handleMessage = (incomingMessage) => 
	executeMessage(incomingMessage)
		.then((success) => {
			if (success) {
				ackMessage(incomingMessage);
			} else {
				rejectMessage(incomingMessage, false);
			}
		})
		.catch((err) => {
			logger.error('MESSENGER SYNC: error while handling message', err);
			// retry message once (the second time it is redelivered)
			rejectMessage(incomingMessage, !incomingMessage.fields.redelivered);
		});
=======
const handleMessage = (incomingMessage) => executeMessage(incomingMessage)
	.then((success) => {
		if (success) {
			channel.ack(incomingMessage);
		} else {
			channel.reject(incomingMessage, false);
		}
	})
	.catch((err) => {
		logger.error('MESSENGER SYNC: error while handling message', err);
		// retry message once (the second time it is redelivered)
		return channel.reject(incomingMessage, !incomingMessage.fields.redelivered);
	});
>>>>>>> d625123c

const setup = async (app) => {
	channel = await createChannel();

	await Promise.all([
		channel.assertQueue(Configuration.get('RABBITMQ_MATRIX_QUEUE_INTERNAL'), { durable: true }),
		channel.assertQueue(Configuration.get('RABBITMQ_MATRIX_QUEUE_EXTERNAL'), { durable: false }),
	]);
	channel.prefetch(Configuration.get('RABBITMQ_MATRIX_CONSUME_CONCURRENCY'));
	channel.consume(Configuration.get('RABBITMQ_MATRIX_QUEUE_INTERNAL'), handleMessage, {
		noAck: false,
	});
};

module.exports = setup;<|MERGE_RESOLUTION|>--- conflicted
+++ resolved
@@ -99,22 +99,6 @@
 	}
 };
 
-<<<<<<< HEAD
-const handleMessage = (incomingMessage) => 
-	executeMessage(incomingMessage)
-		.then((success) => {
-			if (success) {
-				ackMessage(incomingMessage);
-			} else {
-				rejectMessage(incomingMessage, false);
-			}
-		})
-		.catch((err) => {
-			logger.error('MESSENGER SYNC: error while handling message', err);
-			// retry message once (the second time it is redelivered)
-			rejectMessage(incomingMessage, !incomingMessage.fields.redelivered);
-		});
-=======
 const handleMessage = (incomingMessage) => executeMessage(incomingMessage)
 	.then((success) => {
 		if (success) {
@@ -128,7 +112,6 @@
 		// retry message once (the second time it is redelivered)
 		return channel.reject(incomingMessage, !incomingMessage.fields.redelivered);
 	});
->>>>>>> d625123c
 
 const setup = async (app) => {
 	channel = await createChannel();
