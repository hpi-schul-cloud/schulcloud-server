--- conflicted
+++ resolved
@@ -97,22 +97,6 @@
 	}
 };
 
-<<<<<<< HEAD
-const handleMessage = (incomingMessage) =>
-	executeMessage(incomingMessage)
-		.then((success) => {
-			if (success) {
-				channel.ack(incomingMessage);
-			} else {
-				channel.reject(incomingMessage, false);
-			}
-		})
-		.catch((err) => {
-			logger.error('MESSENGER SYNC: error while handling message', err);
-			// retry message once (the second time it is redelivered)
-			return channel.reject(incomingMessage, !incomingMessage.fields.redelivered);
-		});
-=======
 const handleMessage = (incomingMessage) => executeMessage(incomingMessage)
 	.then((success) => {
 		if (success) {
@@ -126,7 +110,6 @@
 		// retry message once (the second time it is redelivered)
 		rejectMessage(incomingMessage, !incomingMessage.fields.redelivered);
 	});
->>>>>>> dffacad5
 
 const setup = () => {
 	consumeQueue(
