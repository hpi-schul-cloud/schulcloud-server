const { Configuration } = require('@schul-cloud/commons');
const { sendToQueue } = require('../../utils/rabbitmq');
const { getAllCourseUserIds } = require('../user-group/logic/courses');
const { teamsModel } = require('../teams/model');

const ACTIONS = {
	SYNC_USER: 'syncUser',
	SYNC_SCHOOL: 'syncSchool',
};

let app;

const sendMessage = (message) => {
	sendToQueue(Configuration.get('RABBITMQ_MATRIX_QUEUE_INTERNAL'), { durable: true }, message, { persistent: true });
};

const requestFullSchoolSync = (school) => {
	const message = {
		action: ACTIONS.SYNC_SCHOOL,
		schoolId: school._id,
		fullSync: true,
	};
	sendMessage(message);
};

const requestSyncForEachCourseUser = async (course) => {
	getAllCourseUserIds(course).forEach((userId) => {
		const message = {
			action: ACTIONS.SYNC_USER,
			userId,
			courses: [course],
		};
		sendMessage(message);
	});
};

const requestSyncForEachTeamUser = async (team) => {
	let fullTeam;
	if (team.userIds) {
		fullTeam = team;
	} else {
		// team creation event does only contain team._id
		fullTeam = await teamsModel.findOne(
			{ _id: team._id },
			{
				_id: 1,
				name: 1,
				userIds: 1,
				features: 1,
			}
		);
	}

	const users = fullTeam.userIds.map((teamUser) => teamUser.userId);

	users.forEach((userId) => {
		const message = {
			action: ACTIONS.SYNC_USER,
			userId,
			teams: [fullTeam],
		};
		sendMessage(message);
	});
};

const requestFullSyncForUser = async (user) => {
	const message = {
		action: ACTIONS.SYNC_USER,
		userId: user._id,
		fullSync: true,
	};
	sendMessage(message);
};

const requestSyncForEachSchoolUser = async (schoolId) => {
	const users = await app.service('users').find({ query: { schoolId } });
	users.data.forEach((user) => requestFullSyncForUser(user));
};

const setup = (app_) => {
	app = app_;
<<<<<<< HEAD
	return createChannel().then((createdChannel) => {
		channel = createdChannel;
		return channel.assertQueue(Configuration.get('RABBITMQ_MATRIX_QUEUE_INTERNAL'), { durable: true });
	});
=======
>>>>>>> 0ac380bd
};

module.exports = {
	setup,
	ACTIONS,
	requestFullSchoolSync,
	requestFullSyncForUser,
	requestSyncForEachSchoolUser,
	requestSyncForEachCourseUser,
	requestSyncForEachTeamUser,
};<|MERGE_RESOLUTION|>--- conflicted
+++ resolved
@@ -79,13 +79,6 @@
 
 const setup = (app_) => {
 	app = app_;
-<<<<<<< HEAD
-	return createChannel().then((createdChannel) => {
-		channel = createdChannel;
-		return channel.assertQueue(Configuration.get('RABBITMQ_MATRIX_QUEUE_INTERNAL'), { durable: true });
-	});
-=======
->>>>>>> 0ac380bd
 };
 
 module.exports = {
