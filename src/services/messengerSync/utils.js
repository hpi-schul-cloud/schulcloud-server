const { Configuration } = require('@schul-cloud/commons');
const { userModel, displayName } = require('../user/model');
const { schoolModel, SCHOOL_FEATURES } = require('../school/model');
const roleModel = require('../role/model');
const { courseModel, COURSE_FEATURES } = require('../user-group/model');
const { teamsModel, TEAM_FEATURES } = require('../teams/model');
const { ObjectId } = require('../../helper/compare');
const { asyncFilter } = require('../../utils/array');
const { getAllCourseUserIds } = require('../user-group/logic/courses');

let roles;

const getRoles = async () => {
	if (!roles) {
		const [teacherRoleId, adminRoleId, teamOwnerId, teamAdminId, teamLeaderId] = await Promise.all([
			roleModel
				.findOne({ name: 'teacher' }, { _id: 1 })
				.lean()
				.exec()
				.then((r) => r._id),
			roleModel
				.findOne({ name: 'administrator' }, { _id: 1 })
				.lean()
				.exec()
				.then((r) => r._id),
			roleModel
				.findOne({ name: 'teamowner' }, { _id: 1 })
				.lean()
				.exec()
				.then((r) => r._id.toString()),
			roleModel
				.findOne({ name: 'teamadministrator' }, { _id: 1 })
				.lean()
				.exec()
				.then((r) => r._id.toString()),
			roleModel
				.findOne({ name: 'teamleader' }, { _id: 1 })
				.lean()
				.exec()
				.then((r) => r._id.toString()),
		]);
		roles = {
			teacherRoleId,
			adminRoleId,
			teamOwnerId,
			teamAdminId,
			teamLeaderId,
		};
	}
	return roles;
};

const getUserData = (userId) =>
	userModel
		.findOne(
			{ _id: userId },
			{
				_id: 1,
				firstName: 1,
				lastName: 1,
				roles: 1,
				email: 1,
				schoolId: 1,
			}
		)
		.lean()
		.exec();

const getCourseData = (courseId) =>
	courseModel
		.findOne(
			{ _id: courseId },
			{
				_id: 1,
				schoolId: 1,
				name: 1,
				userIds: 1,
				teacherIds: 1,
				substitutionIds: 1,
				features: 1,
			}
		)
		.lean()
		.exec();

const getTeamData = (teamId) =>
	teamsModel
		.findOne(
			{ _id: teamId },
			{
				_id: 1,
				schoolId: 1,
				name: 1,
				userIds: 1,
				features: 1,
			}
		)
		.lean()
		.exec();

const getSchoolData = (schoolId) =>
	schoolModel
		.findOne(
			{ _id: schoolId },
			{
				_id: 1,
				name: 1,
				features: 1,
			}
		)
		.lean()
		.exec();

const getAllCourseDataForUser = (userId) =>
	courseModel
		.find(
			{
				$or: [{ userIds: userId }, { teacherIds: userId }, { substitutionIds: userId }],
			},
			{
				_id: 1,
				name: 1,
				userIds: 1,
				teacherIds: 1,
				substitutionIds: 1,
				features: 1,
			}
		)
		.lean()
		.exec();

const getAllTeamsDataForUser = (userId) =>
	teamsModel.find(
		{ userIds: { $elemMatch: { userId } } },
		{
			_id: 1,
			name: 1,
			userIds: 1,
			features: 1,
		}
	);

const expandContentIds = async (data) => {
	if (!data.user && data.userId) {
		data.user = await getUserData(data.userId);
		data.schoolId = data.schoolId || (data.user && data.user.schoolId);
	}

	if (!data.course && data.courseId) {
		data.course = await getCourseData(data.courseId);
		data.schoolId = data.schoolId || (data.course && data.course.schoolId);
	}

	if (!data.team && data.teamId) {
		data.team = await getTeamData(data.teamId);
		data.schoolId = data.schoolId || (data.team && data.team.schoolId);
	}

	if (!data.school && data.schoolId) {
		data.school = await getSchoolData(data.schoolId);
	}

	return data;
};

const messengerIsActivatedForSchool = (school) => {
	return school && Array.isArray(school.features) && school.features.includes(SCHOOL_FEATURES.MESSENGER);
};

const isTeamModerator = (team, userId, moderatorRoles) => {
	if (!userId || !moderatorRoles) {
		return false;
	}

	const { teamAdminId, teamLeaderId, teamOwnerId } = moderatorRoles;
	return team.userIds.some((user) => {
		if (!ObjectId.equal(user.userId, userId)) {
			return false; // other user
		}
		return [teamAdminId, teamLeaderId, teamOwnerId].includes(user.role.toString());
	});
};

const isCourseModerator = (course, userId) => {
	if (!userId) {
		return false;
	}

	return course.teacherIds.concat(course.substitutionIds).some((moderatorId) => ObjectId.equal(moderatorId, userId));
};

const buildMatrixUserId = (userId) => {
	const servername = Configuration.get('MATRIX_SERVERNAME');
	return `@sso_${userId.toString()}:${servername}`;
};

/*
{
  "method": "addUser",
  "welcome": {
	"text": "Welcome to messenger"
  },
  "user": {
	"id": "@sso_0000d224816abba584714c9c:matrix.server.com",
	"name": "Marla Mathe",
	"email": "(optional)",
	"password": "(optional)"
  },
  "rooms": [
	{
	  "type": "(optional, default: room)",
	  "id": "0000dcfbfb5c7a3f00bf21ab",
	  "name": "Mathe",
	  "description": "Kurs",
	  "bidirectional": false,
	  "is_moderator": false
	}
  ]
}
*/

const buildCourseObject = (course, userId = null) => {
	return {
		id: course._id.toString(),
		name: course.name,
		description: 'Kurs',
		type: 'course',
		bidirectional: (course.features || []).includes(COURSE_FEATURES.MESSENGER),
		is_moderator: isCourseModerator(course, userId),
	};
};

const buildTeamObject = (team, userId = null, moderatorRoles = null) => {
	return {
		id: team._id.toString(),
		name: team.name,
		description: 'Team',
		type: 'team',
		bidirectional: (team.features || []).includes(TEAM_FEATURES.MESSENGER),
		is_moderator: isTeamModerator(team, userId, moderatorRoles),
	};
};

const buildMessageObject = async (data) => {
	const user = data.user || (await getUserData(data.userId));
	const school = data.school || (await getSchoolData(user.schoolId));
	const moderatorRoles = await getRoles();
	const schoolRoomEnabled = (school.features || []).includes(SCHOOL_FEATURES.MESSENGER_SCHOOL_ROOM);
	const teachersRoomEnabled = true;
	const isTeacher = user.roles.some((roleId) => ObjectId.equal(roleId, moderatorRoles.teacherRoleId));
	const isAdmin = user.roles.some((roleId) => ObjectId.equal(roleId, moderatorRoles.adminRoleId));
	const isTeacheOrAdmin = isTeacher || isAdmin;
	const result = {
		method: 'addUser',
		user: {
			id: buildMatrixUserId(user._id),
			name: displayName(user),
		},
	};

	if (isAdmin && Configuration.has('MATRIX_WELCOME_MESSAGE_ADMIN')) {
		result.welcome = {
			text: Configuration.get('MATRIX_WELCOME_MESSAGE_ADMIN'),
		};
	} else if (isTeacher && Configuration.has('MATRIX_WELCOME_MESSAGE_TEACHER')) {
		result.welcome = {
			text: Configuration.get('MATRIX_WELCOME_MESSAGE_TEACHER'),
		};
	} else if (Configuration.has('MATRIX_WELCOME_MESSAGE_STUDENT')) {
		result.welcome = {
			text: Configuration.get('MATRIX_WELCOME_MESSAGE_STUDENT'),
		};
	}

	const rooms = [];
	if (data.courses) {
		data.courses.forEach((course) => {
			rooms.push(buildCourseObject(course, data.userId));
		});
	}
	if (data.teams) {
		await Promise.all(
			data.teams.map(async (team) => {
				const teamObject = await buildTeamObject(team, data.userId, moderatorRoles);
				rooms.push(teamObject);
			})
		);
	}
<<<<<<< HEAD
	if (schoolRoomEnabled) {
		rooms.push({
			type: 'news',
=======
	const servername = Configuration.get('MATRIX_MESSENGER__SERVERNAME');

	return {
		method: 'adduser',
		school: {
>>>>>>> 6c08e2a5
			id: school._id.toString(),
			name: 'Ankündigungen',
			description: school.name,
			bidirectional: false,
			is_moderator: isTeacheOrAdmin,
		});
	}
	if (teachersRoomEnabled && isTeacheOrAdmin) {
		rooms.push({
			type: 'teachers',
			id: school._id.toString(),
			name: 'Lehrerzimmer',
			description: school.name,
			bidirectional: true,
			is_moderator: isAdmin,
		});
	}
	result.rooms = rooms;

	return result;
};

const buildAddUserMessage = async (data) => {
	if (data.fullSync) {
		data.courses = await getAllCourseDataForUser(data.userId);
		data.teams = await getAllTeamsDataForUser(data.userId);
	}
	return buildMessageObject(data);
};

const buildDeleteUserMessage = async (data) => {
	return {
		method: 'removeUser',
		user: {
			id: buildMatrixUserId(data.userId),
		},
	};
};

const buildAddTeamMessage = async (data) => {
	// room
	const room = buildTeamObject(data.team);

	// members
	const moderatorRoles = await getRoles();
	const membersWithMessengerActivated = await asyncFilter(data.team.userIds, async (teamUser) => {
		if (ObjectId.equal(teamUser.schoolId, data.team.schoolId)) {
			return true;
		}
		const school = await getSchoolData(teamUser.schoolId);
		return messengerIsActivatedForSchool(school);
	});
	const members = membersWithMessengerActivated.map((teamUser) => {
		return {
			id: buildMatrixUserId(teamUser.userId),
			is_moderator: isTeamModerator(data.team, teamUser.userId, moderatorRoles),
		};
	});

	return {
		method: 'addRoom',
		room,
		members,
	};
};

const buildDeleteTeamMessage = async (data) => {
	return {
		method: 'removeRoom',
		room: {
			type: 'team',
			id: data.teamId,
		},
	};
};

const buildAddCourseMessage = async (data) => {
	// room
	const room = buildCourseObject(data.course);

	// members
	const members = getAllCourseUserIds(data.course).map((userId) => {
		return {
			id: buildMatrixUserId(userId),
			is_moderator: isCourseModerator(data.course, userId),
		};
	});

	return {
		method: 'addRoom',
		room,
		members,
	};
};

const buildDeleteCourseMessage = async (data) => {
	return {
		method: 'removeRoom',
		room: {
			type: 'course',
			id: data.courseId,
		},
	};
};

module.exports = {
	expandContentIds,
	messengerIsActivatedForSchool,
	buildAddUserMessage,
	buildDeleteUserMessage,
	buildAddTeamMessage,
	buildDeleteTeamMessage,
	buildAddCourseMessage,
	buildDeleteCourseMessage,
};<|MERGE_RESOLUTION|>--- conflicted
+++ resolved
@@ -190,7 +190,7 @@
 };
 
 const buildMatrixUserId = (userId) => {
-	const servername = Configuration.get('MATRIX_SERVERNAME');
+	const servername = Configuration.get('MATRIX_MESSENGER__SERVERNAME');
 	return `@sso_${userId.toString()}:${servername}`;
 };
 
@@ -258,17 +258,17 @@
 		},
 	};
 
-	if (isAdmin && Configuration.has('MATRIX_WELCOME_MESSAGE_ADMIN')) {
+	if (isAdmin && Configuration.has('MATRIX_MESSENGER__WELCOME_MESSAGE_ADMIN')) {
 		result.welcome = {
-			text: Configuration.get('MATRIX_WELCOME_MESSAGE_ADMIN'),
-		};
-	} else if (isTeacher && Configuration.has('MATRIX_WELCOME_MESSAGE_TEACHER')) {
+			text: Configuration.get('MATRIX_MESSENGER__WELCOME_MESSAGE_ADMIN'),
+		};
+	} else if (isTeacher && Configuration.has('MATRIX_MESSENGER__WELCOME_MESSAGE_TEACHER')) {
 		result.welcome = {
-			text: Configuration.get('MATRIX_WELCOME_MESSAGE_TEACHER'),
-		};
-	} else if (Configuration.has('MATRIX_WELCOME_MESSAGE_STUDENT')) {
+			text: Configuration.get('MATRIX_MESSENGER__WELCOME_MESSAGE_TEACHER'),
+		};
+	} else if (Configuration.has('MATRIX_MESSENGER__WELCOME_MESSAGE_STUDENT')) {
 		result.welcome = {
-			text: Configuration.get('MATRIX_WELCOME_MESSAGE_STUDENT'),
+			text: Configuration.get('MATRIX_MESSENGER__WELCOME_MESSAGE_STUDENT'),
 		};
 	}
 
@@ -286,17 +286,9 @@
 			})
 		);
 	}
-<<<<<<< HEAD
 	if (schoolRoomEnabled) {
 		rooms.push({
 			type: 'news',
-=======
-	const servername = Configuration.get('MATRIX_MESSENGER__SERVERNAME');
-
-	return {
-		method: 'adduser',
-		school: {
->>>>>>> 6c08e2a5
 			id: school._id.toString(),
 			name: 'Ankündigungen',
 			description: school.name,
