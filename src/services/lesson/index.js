--- conflicted
+++ resolved
@@ -9,10 +9,10 @@
 
 class LessonFilesService {
 	/**
-     * @returns all files which are included in text-components of a given lesson
-     * @param lessonId
-     * @param query contains shareToken
-     */
+	 * @returns all files which are included in text-components of a given lesson
+	 * @param lessonId
+	 * @param query contains shareToken
+	 */
 	find({ lessonId, query }) {
 		const { shareToken } = query;
 		if (!lessonId || !shareToken) throw new errors.BadRequest('Missing parameters!');
@@ -23,12 +23,17 @@
 				throw new errors.NotFound('No lesson was not found for given lessonId and shareToken!');
 			}
 			// fetch files in the given course and check whether they are included in the lesson
-			return FileModel.find({ path: { $regex: lesson.courseId } }).then(files => Promise.all((files || []).filter(f =>
+			return FileModel.find({ path: { $regex: lesson.courseId } }).then((files) => {
+				return Promise.all((files || []).filter((f) => {
 
-			// check whether the file is included in any lesson
-				_.some((lesson.contents || []), content => content.component === 'text'
-                        && content.content.text
-                        && _.includes(content.content.text, f.key)))));
+					// check whether the file is included in any lesson
+					return _.some((lesson.contents || []), (content) => {
+						return content.component === 'text'
+						&& content.content.text
+						&& _.includes(content.content.text, f.key);
+					});
+				}));
+			});
 		});
 	}
 }
@@ -39,19 +44,11 @@
 	}
 
 	/**
-<<<<<<< HEAD
-     * Clones a lesson to a specified course, including files.
-     * @param data consists of lessonId and newCourseId (target, source).
-     * @param params user Object and other params.
-     * @returns newly created lesson.
-     */
-=======
 	 * Clones a lesson to a specified course, including files and homeworks.
 	 * @param data consists of lessonId and newCourseId (target, source).
 	 * @param params user Object and other params.
 	 * @returns newly created lesson.
 	 */
->>>>>>> 4023ffc4
 	create(data, params) {
 		const { lessonId, newCourseId } = data;
 		const fileChangelog = [];
@@ -69,41 +66,6 @@
 
 					const topic = res;
 
-<<<<<<< HEAD
-					return FileModel.find({ path: { $regex: sourceLesson.courseId._id } }).then(files => Promise.all((files || []).filter(f =>
-
-					// check whether the file is included in any lesson
-						_.some((sourceLesson.contents || []), content => content.component === 'text'
-                                && content.content.text
-                                && _.includes(content.content.text, f._id))))
-						.then(lessonFiles => Promise.all(lessonFiles.map((f) => {
-							const fileData = {
-								file: f._id,
-								parent: newCourseId,
-							};
-
-							const fileStorageService = this.app.service('/fileStorage/copy/');
-
-							return fileStorageService.create(fileData, params)
-								.then((newFile) => {
-									fileChangelog.push({
-										old: `${sourceLesson.courseId._id}/${f.name}`,
-										new: `${newCourseId}/${newFile.name}`,
-									});
-								});
-						})).then(() => Promise.all(
-							topic.contents.map((content) => {
-								if (content.component === 'text' && content.content.text) {
-									fileChangelog.map((change) => {
-										content.content.text = content.content.text.replace(
-											new RegExp(change.old, 'g'),
-											change.new,
-										);
-									});
-								}
-							}),
-						).then(() => lessonModel.update({ _id: topic._id }, topic)))));
-=======
 					const homeworkPromise = homeworkModel.find({ lessonId }, (err, homeworks) => {
 						if (err) { return err; }
 
@@ -168,7 +130,6 @@
 								});
 						}));
 					return Promise.all([homeworkPromise, filePromise]);
->>>>>>> 4023ffc4
 				});
 			});
 	}
