--- conflicted
+++ resolved
@@ -25,10 +25,10 @@
 			// fetch files in the given course and check whether they are included in the lesson
 			return FileModel.find({ path: { $regex: lesson.courseId } }).then(files => Promise.all((files || []).filter(f =>
 
-			// check whether the file is included in any lesson
+				// check whether the file is included in any lesson
 				_.some((lesson.contents || []), content => content.component === 'text'
-                        && content.content.text
-                        && _.includes(content.content.text, f.key)))));
+					&& content.content.text
+					&& _.includes(content.content.text, f.key)))));
 		});
 	}
 }
@@ -39,19 +39,11 @@
 	}
 
 	/**
-<<<<<<< HEAD
-     * Clones a lesson to a specified course, including files.
-     * @param data consists of lessonId and newCourseId (target, source).
-     * @param params user Object and other params.
-     * @returns newly created lesson.
-     */
-=======
 	 * Clones a lesson to a specified course, including files and homeworks.
 	 * @param data consists of lessonId and newCourseId (target, source).
 	 * @param params user Object and other params.
 	 * @returns newly created lesson.
 	 */
->>>>>>> 4023ffc4
 	create(data, params) {
 		const { lessonId, newCourseId } = data;
 		const fileChangelog = [];
@@ -69,48 +61,13 @@
 
 					const topic = res;
 
-<<<<<<< HEAD
-					return FileModel.find({ path: { $regex: sourceLesson.courseId._id } }).then(files => Promise.all((files || []).filter(f =>
-
-					// check whether the file is included in any lesson
-						_.some((sourceLesson.contents || []), content => content.component === 'text'
-                                && content.content.text
-                                && _.includes(content.content.text, f._id))))
-						.then(lessonFiles => Promise.all(lessonFiles.map((f) => {
-							const fileData = {
-								file: f._id,
-								parent: newCourseId,
-							};
-
-							const fileStorageService = this.app.service('/fileStorage/copy/');
-
-							return fileStorageService.create(fileData, params)
-								.then((newFile) => {
-									fileChangelog.push({
-										old: `${sourceLesson.courseId._id}/${f.name}`,
-										new: `${newCourseId}/${newFile.name}`,
-									});
-								});
-						})).then(() => Promise.all(
-							topic.contents.map((content) => {
-								if (content.component === 'text' && content.content.text) {
-									fileChangelog.map((change) => {
-										content.content.text = content.content.text.replace(
-											new RegExp(change.old, 'g'),
-											change.new,
-										);
-									});
-								}
-							}),
-						).then(() => lessonModel.update({ _id: topic._id }, topic)))));
-=======
 					const homeworkPromise = homeworkModel.find({ lessonId }, (err, homeworks) => {
 						if (err) { return err; }
 
 						return Promise.all(homeworks.map(((homework) => {
 							if (homework.archived.length > 0
 								|| (homework.teacherId.toString() !== params.account.userId.toString()
-								&& homework.private)) { return false; }
+									&& homework.private)) { return false; }
 
 							const homeworkService = this.app.service('homework/copy');
 
@@ -130,45 +87,44 @@
 					).then(files => Promise.all((files || []).filter(
 						// check whether the file is included in any lesson
 						f => _.some((sourceLesson.contents || []), content => content.component === 'text'
-								&& content.content.text
-								&& _.includes(content.content.text, f._id)),
+							&& content.content.text
+							&& _.includes(content.content.text, f._id)),
 					))
-							.then((lessonFiles) => {
-								return Promise.all(lessonFiles.map((f) => {
+						.then((lessonFiles) => {
+							return Promise.all(lessonFiles.map((f) => {
 
-									const fileData = {
-										file: f._id,
-										parent: newCourseId,
-									};
+								const fileData = {
+									file: f._id,
+									parent: newCourseId,
+								};
 
-									const fileStorageService = this.app.service('/fileStorage/copy/');
+								const fileStorageService = this.app.service('/fileStorage/copy/');
 
-									return fileStorageService.create(fileData, params)
-										.then((newFile) => {
-											fileChangelog.push({
-												old: `${sourceLesson.courseId._id}/${f.name}`,
-												new: `${newCourseId}/${newFile.name}`,
+								return fileStorageService.create(fileData, params)
+									.then((newFile) => {
+										fileChangelog.push({
+											old: `${sourceLesson.courseId._id}/${f.name}`,
+											new: `${newCourseId}/${newFile.name}`,
+										});
+									});
+							})).then(() => {
+								return Promise.all(
+									topic.contents.map((content) => {
+										if (content.component === 'text' && content.content.text) {
+											fileChangelog.map((change) => {
+												content.content.text = content.content.text.replace(
+													new RegExp(change.old, 'g'),
+													change.new,
+												);
 											});
-										});
-								})).then(() => {
-									return Promise.all(
-										topic.contents.map((content) => {
-											if (content.component === 'text' && content.content.text) {
-												fileChangelog.map((change) => {
-													content.content.text = content.content.text.replace(
-														new RegExp(change.old, 'g'),
-														change.new,
-													);
-												});
-											}
-										}),
-									).then(() => {
-										return lessonModel.update({ _id: topic._id }, topic);
-									});
+										}
+									}),
+								).then(() => {
+									return lessonModel.update({ _id: topic._id }, topic);
 								});
+							});
 						}));
 					return Promise.all([homeworkPromise, filePromise]);
->>>>>>> 4023ffc4
 				});
 			});
 	}
