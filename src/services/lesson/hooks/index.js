const auth = require('@feathersjs/authentication');
const nanoid = require('nanoid');
const globalHooks = require('../../../hooks');
const lesson = require('../model');

const checkIfCourseGroupLesson = (permission1, permission2, isCreating, hook) => {
	// find courseGroupId in different ways (POST, FIND ...)
	const groupPromise = isCreating ? Promise.resolve({ courseGroupId: hook.data.courseGroupId }) : lesson.findOne({ _id: hook.id }).then(lesson => (JSON.stringify(lesson.courseGroupId) ? globalHooks.hasPermission(permission1)(hook) : globalHooks.hasPermission(permission2)(hook)));
};

// add a shareToken to a lesson if course has a shareToken
const checkIfCourseShareable = (hook) => {
	if (hook.result.courseId && hook.result.courseId !== 'undefined') {
		const { courseId } = hook.result;
		const courseService = hook.app.service('courses');
		const lessonsService = hook.app.service('lessons');

		

		return courseService.get(courseId)
<<<<<<< HEAD
			.then(course => {
				if (!course.shareToken) {
					return hook;
				}
				
=======
			.then((course) => {
				if (!course.shareToken) return hook;

>>>>>>> c0b88639
				return lesson.findByIdAndUpdate(hook.result._id, { shareToken: nanoid(12) })
					.then(lesson => hook);
			});
	}
	return hook;

	/* MERGE MASTER N/21 - comment is master. CHeck if side effects for course groups occur
    if ('courseGroupId' in hook.result) return hook;
    const courseId = hook.result.courseId;
    const courseService = hook.app.service('courses');
    const lessonsService = hook.app.service('lessons');

    return courseService.get(courseId)
        .then((course) => {
            if (!course.shareToken) return hook;

            return lesson.findByIdAndUpdate(hook.result._id, { shareToken: nanoid(12) })
                .then(lesson => hook);
        }); */
};

exports.before = () => ({
	all: [auth.hooks.authenticate('jwt'), (hook) => {
		if (hook.data && hook.data.contents) {
			hook.data.contents = (hook.data.contents || []).map((item) => {
				item.user = item.user || hook.params.account.userId;
				return item;
			});
		}
		return hook;
	}],
	find: [
		globalHooks.hasPermission('TOPIC_VIEW'),
		globalHooks.ifNotLocal(globalHooks.restrictToUsersOwnLessons),
	],
	get: [
		globalHooks.hasPermission('TOPIC_VIEW'),
		globalHooks.ifNotLocal(globalHooks.restrictToUsersOwnLessons),
	],
	create: [
		checkIfCourseGroupLesson.bind(this, 'COURSEGROUP_CREATE', 'TOPIC_CREATE', true),
		globalHooks.injectUserId,
		globalHooks.checkCorrectCourseOrTeamId],
	update: [
		checkIfCourseGroupLesson.bind(this, 'COURSEGROUP_EDIT', 'TOPIC_EDIT', false),
	],
	patch: [
		checkIfCourseGroupLesson.bind(this, 'COURSEGROUP_EDIT', 'TOPIC_EDIT', false),
		globalHooks.permitGroupOperation,
		globalHooks.checkCorrectCourseOrTeamId,
	],
	remove: [
		checkIfCourseGroupLesson.bind(this, 'COURSEGROUP_CREATE', 'TOPIC_CREATE', false),
		globalHooks.permitGroupOperation,
	],
});

exports.after = {
	all: [],
	find: [globalHooks.ifNotLocal(globalHooks.restrictToUsersOwnLessons)],
	get: [globalHooks.ifNotLocal(globalHooks.restrictToUsersOwnLessons)],
	create: [checkIfCourseShareable],
	update: [],
	patch: [],
	remove: [],
};<|MERGE_RESOLUTION|>--- conflicted
+++ resolved
@@ -5,7 +5,15 @@
 
 const checkIfCourseGroupLesson = (permission1, permission2, isCreating, hook) => {
 	// find courseGroupId in different ways (POST, FIND ...)
-	const groupPromise = isCreating ? Promise.resolve({ courseGroupId: hook.data.courseGroupId }) : lesson.findOne({ _id: hook.id }).then(lesson => (JSON.stringify(lesson.courseGroupId) ? globalHooks.hasPermission(permission1)(hook) : globalHooks.hasPermission(permission2)(hook)));
+	if (isCreating) {
+		return Promise.resolve({ courseGroupId: hook.data.courseGroupId });
+	}
+	return lesson.findOne({ _id: hook.id })
+		.then(_lesson => (
+			JSON.stringify(_lesson.courseGroupId)
+				? globalHooks.hasPermission(permission1)(hook)
+				: globalHooks.hasPermission(permission2)(hook)
+		));
 };
 
 // add a shareToken to a lesson if course has a shareToken
@@ -13,24 +21,16 @@
 	if (hook.result.courseId && hook.result.courseId !== 'undefined') {
 		const { courseId } = hook.result;
 		const courseService = hook.app.service('courses');
-		const lessonsService = hook.app.service('lessons');
 
-		
 
 		return courseService.get(courseId)
-<<<<<<< HEAD
-			.then(course => {
+			.then((course) => {
 				if (!course.shareToken) {
 					return hook;
 				}
-				
-=======
-			.then((course) => {
-				if (!course.shareToken) return hook;
 
->>>>>>> c0b88639
 				return lesson.findByIdAndUpdate(hook.result._id, { shareToken: nanoid(12) })
-					.then(lesson => hook);
+					.then(() => hook);
 			});
 	}
 	return hook;
