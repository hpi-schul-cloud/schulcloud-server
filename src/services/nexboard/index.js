<<<<<<< HEAD
const { static: staticContent } = require('@feathersjs/express');
const path = require('path');

const {
	Project,
	Board,
} = require('./services');
=======
const { Project, Board } = require('./services');
>>>>>>> 90174a55

const hooks = require('./hooks');

module.exports = (app) => {
	const projectRoute = '/nexboard/projects';
	const boardRoute = '/nexboard/boards';

	app.use(projectRoute, new Project());
	app.use(boardRoute, new Board());

	app.use('/nexboard/api', staticContent(path.join(__dirname, '/docs')));

	const projects = app.service(projectRoute);
	projects.hooks(hooks);

	const boards = app.service(boardRoute);
	boards.hooks(hooks);
};<|MERGE_RESOLUTION|>--- conflicted
+++ resolved
@@ -1,4 +1,3 @@
-<<<<<<< HEAD
 const { static: staticContent } = require('@feathersjs/express');
 const path = require('path');
 
@@ -6,9 +5,8 @@
 	Project,
 	Board,
 } = require('./services');
-=======
+
 const { Project, Board } = require('./services');
->>>>>>> 90174a55
 
 const hooks = require('./hooks');
 
