--- conflicted
+++ resolved
@@ -1,16 +1,7 @@
-<<<<<<< HEAD
 const { static: staticContent } = require('@feathersjs/express');
 const path = require('path');
 
-const {
-	Pad,
-	Session,
-	Group,
-	Author,
-} = require('./services');
-=======
 const { Pad, Session, Group, Author } = require('./services');
->>>>>>> 90174a55
 
 const { padHooks, sessionHooks, groupHooks, authorHooks } = require('./hooks');
 
