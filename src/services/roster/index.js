const hooks = require('./hooks');
const globalHooks = require('../../hooks');
const oauth2 = require('../oauth2/hooks');

module.exports = function roster() {
	const app = this;

	app.use('/roster', {
		find() {
			return Promise.resolve('Roster interface available');
		},
	});

	const metadataHandler = {
		find(params) {
			return app
				.service('pseudonym')
				.find({
					query: {
						pseudonym: params.pseudonym,
					},
<<<<<<< HEAD
				}).then((users) => {
					const user = users.data[0];
					return {
						data: {
							user_id: params.route.user,
							username: encodeURI(oauth2.getSubject(params.pseudonym, app.settings.services.web)),
							type: user.roles[0].name,
						},

					};
=======
				})
				.then((pseudonym) => {
					if (!pseudonym.total) {
						return { errors: { description: 'User not found by token' } };
					}
					const { userId } = pseudonym.data[0];
					return app
						.service('users')
						.find({
							query: {
								_id: userId,
								$populate: ['roles'],
							},
						})
						.then((users) => {
							const user = users.data[0];
							return {
								data: {
									user_id: params.route.user,
									username: oauth2.getSubject(params.pseudonym, app.settings.services.web),
									type: user.roles[0].name,
								},
							};
						});
>>>>>>> 76834cee
				});
		},
	};

	const metadataHooks = {
		before: {
			find: [
				globalHooks.ifNotLocal(hooks.tokenIsActive),
				globalHooks.ifNotLocal(hooks.userIsMatching),
				hooks.stripIframe,
			],
		},
	};

	app.use('/roster/users/:user/metadata', metadataHandler);
	app.service('/roster/users/:user/metadata').hooks(metadataHooks);

	const userGroupsHandler = {
		find(params) {
			return app
				.service('pseudonym')
				.find({
					query: {
						pseudonym: params.pseudonym,
					},
				})
				.then((pseudonym) => {
					if (!pseudonym.data[0]) {
						return Promise.reject(new Error('User not found by token'));
					}

					const { userId } = pseudonym.data[0];
					return app
						.service('courses')
						.find({
							query: {
								ltiToolIds: { $in: params.toolIds },
								$or: [{ userIds: userId }, { teacherIds: userId }],
							},
						})
						.then((courses) => ({
							data: {
								groups: courses.data.map((course) => ({
									group_id: course._id.toString(),
									name: course.name,
									student_count: course.userIds.length,
								})),
							},
						}));
				});
		},
	};

	const userGroupsHooks = {
		before: {
			find: [
				globalHooks.ifNotLocal(hooks.tokenIsActive),
				globalHooks.ifNotLocal(hooks.userIsMatching),
				hooks.stripIframe,
				hooks.injectOriginToolIds,
			],
		},
	};

	app.use('/roster/users/:user/groups', userGroupsHandler);
	app.service('/roster/users/:user/groups').hooks(userGroupsHooks);

	const groupsHandler = {
		get(id, params) {
			const courseService = app.service('courses');
			return courseService
				.find({
					query: {
						_id: id,
						ltiToolIds: { $in: params.toolIds },
					},
				})
				.then((courses) => {
					if (!courses.data[0]) {
						return { errors: { description: 'Group not found' } };
					}
					const course = courses.data[0];
					const pseudoService = app.service('pseudonym');
					return Promise.all([
						pseudoService.find({
							query: {
								userId: course.userIds,
								toolId: params.toolIds[0],
							},
						}),
						pseudoService.find({
							query: {
								userId: course.teacherIds,
								toolId: params.toolIds[0],
							},
						}),
					]).then(([users, teachers]) => ({
						data: {
							students: users.data.map((user) => ({
								user_id: user.pseudonym,
								username: encodeURI(oauth2.getSubject(user.pseudonym, app.settings.services.web)),
							})),
							teachers: teachers.data.map((user) => ({
								user_id: user.pseudonym,
								username: encodeURI(oauth2.getSubject(user.pseudonym, app.settings.services.web)),
							})),
						},
					}));
				});
		},
	};
	const groupsHooks = {
		before: {
			get: [globalHooks.ifNotLocal(hooks.tokenIsActive), hooks.injectOriginToolIds],
		},
		after: {
			get: hooks.groupContainsUser,
		},
	};

	app.use('/roster/groups', groupsHandler);
	app.service('/roster/groups').hooks(groupsHooks);
};<|MERGE_RESOLUTION|>--- conflicted
+++ resolved
@@ -19,18 +19,6 @@
 					query: {
 						pseudonym: params.pseudonym,
 					},
-<<<<<<< HEAD
-				}).then((users) => {
-					const user = users.data[0];
-					return {
-						data: {
-							user_id: params.route.user,
-							username: encodeURI(oauth2.getSubject(params.pseudonym, app.settings.services.web)),
-							type: user.roles[0].name,
-						},
-
-					};
-=======
 				})
 				.then((pseudonym) => {
 					if (!pseudonym.total) {
@@ -50,12 +38,11 @@
 							return {
 								data: {
 									user_id: params.route.user,
-									username: oauth2.getSubject(params.pseudonym, app.settings.services.web),
+									username: encodeURI(oauth2.getSubject(params.pseudonym, app.settings.services.web)),
 									type: user.roles[0].name,
 								},
 							};
 						});
->>>>>>> 76834cee
 				});
 		},
 	};
