const express = require('express');

<<<<<<< HEAD
const mongoose = require('mongoose');

const { Schema } = mongoose;
const logger = require('../../logger');
=======
>>>>>>> 51f6b882
const { version } = require('../../../package.json');
const {
	sha, branch, message, stat,
} = require('../../helper/version');

const router = express.Router();

<<<<<<< HEAD
const migrateSchema = new Schema({
	state: {
		type: String,
		required: true,
	},
	name: {
		type: String,
		required: true,
	},
	createdAt: {
		type: Date,
		default: Date.now(),
		required: true,
	},
	__v: {
		type: Number,
		required: true,
	},
});

const migrationModel = mongoose.model('migrations', migrateSchema);

const getLine = (stringArr, i) => {
	if (stringArr && stringArr.length > i && i >= 0) {
		return stringArr[i].trim();
	}
	return null;
};

const getLines = (stringArr, start, end) => {
	if (!end) {
		// response with single line
		return getLine(stringArr, start);
	}
	// response with multiline
	const retValue = [];
	for (let i = start; i <= end; i += 1) {
		const line = getLine(stringArr, i);
		if (line) {
			retValue.push(line);
		}
	}
	return retValue.join('\n');
};

router.get('/version', async (req, res, next) => {
	if (!process.env.SHOW_VERSION) {
		return res.sendStatus(403);
	}
	let sha = false;
	let branch = false;
	let message = false;
	let stat = {};
	const migrations = await migrationModel
		.find()
		.lean()
		.exec();

	try {
		const filePath = path.join(__dirname, '../../../', 'version');
		const versionFileLines = fs.readFileSync(filePath, 'utf8').split('\n');
		stat = fs.statSync(filePath);
		sha = getLines(versionFileLines, 0);
		branch = getLines(versionFileLines, 1);
		message = getLines(versionFileLines, 2, versionFileLines.length);
	} catch (error) {
		logger.error('version file missing', error);
	}
=======
router.get('/version', (req, res, next) => {
	if (!process.env.SHOW_VERSION) {
		return res.sendStatus(403);
	}
>>>>>>> 51f6b882
	const { birthtime } = stat;
	return res.json({
		sha,
		version,
		branch,
		message,
		birthtime,
		migrations,
	});
});

module.exports = router;<|MERGE_RESOLUTION|>--- conflicted
+++ resolved
@@ -1,12 +1,8 @@
 const express = require('express');
 
-<<<<<<< HEAD
+const migrationFactory = require('migrate-mongoose/src/db');
 const mongoose = require('mongoose');
-
-const { Schema } = mongoose;
-const logger = require('../../logger');
-=======
->>>>>>> 51f6b882
+const MigrationModel = migrationFactory(undefined, mongoose.connection);
 const { version } = require('../../../package.json');
 const {
 	sha, branch, message, stat,
@@ -14,81 +10,16 @@
 
 const router = express.Router();
 
-<<<<<<< HEAD
-const migrateSchema = new Schema({
-	state: {
-		type: String,
-		required: true,
-	},
-	name: {
-		type: String,
-		required: true,
-	},
-	createdAt: {
-		type: Date,
-		default: Date.now(),
-		required: true,
-	},
-	__v: {
-		type: Number,
-		required: true,
-	},
-});
-
-const migrationModel = mongoose.model('migrations', migrateSchema);
-
-const getLine = (stringArr, i) => {
-	if (stringArr && stringArr.length > i && i >= 0) {
-		return stringArr[i].trim();
-	}
-	return null;
-};
-
-const getLines = (stringArr, start, end) => {
-	if (!end) {
-		// response with single line
-		return getLine(stringArr, start);
-	}
-	// response with multiline
-	const retValue = [];
-	for (let i = start; i <= end; i += 1) {
-		const line = getLine(stringArr, i);
-		if (line) {
-			retValue.push(line);
-		}
-	}
-	return retValue.join('\n');
-};
-
 router.get('/version', async (req, res, next) => {
 	if (!process.env.SHOW_VERSION) {
 		return res.sendStatus(403);
 	}
-	let sha = false;
-	let branch = false;
-	let message = false;
-	let stat = {};
-	const migrations = await migrationModel
+
+	const migrations = await MigrationModel
 		.find()
 		.lean()
 		.exec();
 
-	try {
-		const filePath = path.join(__dirname, '../../../', 'version');
-		const versionFileLines = fs.readFileSync(filePath, 'utf8').split('\n');
-		stat = fs.statSync(filePath);
-		sha = getLines(versionFileLines, 0);
-		branch = getLines(versionFileLines, 1);
-		message = getLines(versionFileLines, 2, versionFileLines.length);
-	} catch (error) {
-		logger.error('version file missing', error);
-	}
-=======
-router.get('/version', (req, res, next) => {
-	if (!process.env.SHOW_VERSION) {
-		return res.sendStatus(403);
-	}
->>>>>>> 51f6b882
 	const { birthtime } = stat;
 	return res.json({
 		sha,
