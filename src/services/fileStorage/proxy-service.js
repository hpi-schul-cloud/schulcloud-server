--- conflicted
+++ resolved
@@ -98,29 +98,11 @@
 
 const fileStorageService = {
 	docs: swaggerDocs.fileStorageService,
-<<<<<<< HEAD
-
-	/**
-	 * @param {*} owner
-	 * @returns 'user' || 'course' || 'teams'
-	 */
-	async getRefOwnerModel(owner) {
-		let refOwnerModel = 'user';
-
-		if (owner) {
-			const isCourse = Boolean(await courseModel.findOne({ _id: owner }).exec());
-			refOwnerModel = isCourse ? 'course' : 'teams';
-		}
-
-		return refOwnerModel;
-	},
 
 	setup(app) {
 		this.app = app;
 	},
 
-=======
->>>>>>> 688c6b64
 	/**
      * @param data, file data
      * @param params,
@@ -158,7 +140,6 @@
 		// create db entry for new file
 		// check for create permissions on parent
 		if (parent) {
-<<<<<<< HEAD
 			return FileModel.findById(parent)
 				.lean()
 				.exec()
@@ -171,16 +152,6 @@
 						logger.error(e);
 						return Promise.reject(new Forbidden());
 					}));
-=======
-			return canCreate(userId, parent)
-				.then(() => FileModel.findOne(props).lean().exec().then(
-					modelData => (modelData ? Promise.resolve(modelData) : FileModel.create(props)),
-				))
-				.then(file => prepareThumbnailGeneration(file, strategy, userId, data, props).then(() => file))
-				.catch((err) => {
-					throw new Forbidden(err);
-				});
->>>>>>> 688c6b64
 		}
 
 		return FileModel.findOne(props)
@@ -198,7 +169,6 @@
 		const { owner } = query;
 		const { userId } = payload;
 
-<<<<<<< HEAD
 		return FileModel.findById(query.parent).lean().exec().then((parent) => {
 			const parentPromise = parent
 				? readFiles(userId, [parent]).catch(() => Promise.reject(new Forbidden()))
@@ -214,17 +184,6 @@
 					return Promise.reject(e);
 				});
 		});
-=======
-		return parentPromise
-			.then(() => FileModel.find({ owner, parent: parent || { $exists: false } }).exec())
-			.then(files => Promise.all(files.map(
-				f => canRead(userId, f)
-					.then(() => f)
-					.catch(() => undefined),
-			)))
-			.then(allowedFiles => allowedFiles.filter(f => f))
-			.catch(err => Promise.reject(err));
->>>>>>> 688c6b64
 	},
 
 	/**
@@ -243,16 +202,7 @@
 					throw new NotFound();
 				}
 
-<<<<<<< HEAD
 				return deleteFiles(userId, [file], this.app);
-=======
-				return Promise.all([
-					file,
-					canDelete(userId, _id).catch(() => {
-						throw new Forbidden();
-					}),
-				]);
->>>>>>> 688c6b64
 			})
 			.then(([file]) => createCorrectStrategy(fileStorageType).deleteFile(userId, file.storageFileName))
 			.then(() => fileInstance.remove().lean().exec())
@@ -506,6 +456,7 @@
 		const permissions = [createPermission(userId)];
 
 		if (this.folderRegexCheck(name)) {
+			z;
 			throw new BadRequest(`Der Ordner '${name}' ist nicht erlaubt!`);
 		}
 		// todo: move permissions for directorys to createDefaultPermissions.js
