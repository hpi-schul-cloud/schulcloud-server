--- conflicted
+++ resolved
@@ -241,17 +241,6 @@
 			});
 	},
 	/**
-<<<<<<< HEAD
-	 * @param id, the file-id in the proxy-db
-	 * @param data, contains fileName, path and destination.
-	 * Path and destination have to have a slash at the end!
-	 */
-	async patch(_id, data, params) {
-		const {
-			payload: { userId },
-		} = params;
-		const { parent, ...rest } = data;
-=======
 	* Move file from one parent to another
 	* @param _id, Object-ID of file to be patched
 	* @param data, contains destination parent Object-ID
@@ -262,7 +251,6 @@
 		const { payload: { userId } } = params;
 		const { parent } = data;
 		const update = { $set: {} };
->>>>>>> fca8619b
 		const fileObject = await FileModel.findOne({ _id: parent }).exec();
 		const teamObject = await teamsModel.findOne({ _id: parent }).exec();
 
@@ -307,18 +295,7 @@
 		}
 
 		return permissionPromise()
-<<<<<<< HEAD
-			.then(() => {
-				FileModel.update(
-					{ _id },
-					{
-						$set: rest,
-					},
-				).exec();
-			})
-=======
 			.then(() => FileModel.update({ _id }, update).exec())
->>>>>>> fca8619b
 			.catch((e) => {
 				logger.error(e);
 				return new Forbidden();
