--- conflicted
+++ resolved
@@ -1,8 +1,8 @@
 const fs = require('fs');
 const url = require('url');
-const logger = require('../../logger');
 const rp = require('request-promise-native');
 const { Forbidden, BadRequest, NotFound } = require('@feathersjs/errors');
+const logger = require('../../logger');
 
 const hooks = require('./hooks');
 const AWSStrategy = require('./strategies/awsS3');
@@ -130,17 +130,12 @@
 				delete: false,
 			});
 		}
-<<<<<<< HEAD
 
 		const refOwnerModel = (() => {
 			if (owner && isCourse) return 'course';
 			if (owner) return 'teams';
 			return 'user';
 		})();
-=======
-		// eslint-disable-line no-nested-ternary
-		const refOwnerModel = owner ? (isCourse ? 'course' : 'teams') : 'user';
->>>>>>> 17698aad
 
 		if (!sendPermissions && refOwnerModel === 'teams') {
 			const teamObject = await teamsModel.findOne({ _id: owner }).lean().exec();
@@ -403,23 +398,12 @@
 		const creatorId = fileObject.permissions[0].refPermModel !== 'user' ? userId : fileObject.permissions[0].refId;
 
 		return canRead(userId, file)
-<<<<<<< HEAD
-			.then(() => strategy.getSignedUrl(
-				{
-					userId: creatorId,
-					flatFileName: fileObject.storageFileName,
-					localFileName: fileObject.name,
-					download,
-				},
-			))
-=======
 			.then(() => strategy.getSignedUrl({
 				userId: creatorId,
 				flatFileName: fileObject.storageFileName,
 				localFileName: fileObject.name,
 				download,
 			}))
->>>>>>> 17698aad
 			.then(res => ({
 				url: res,
 			}))
@@ -441,11 +425,7 @@
 
 		const creatorId = fileObject.permissions[0].refPermModel !== 'user' ? userId : fileObject.permissions[0].refId;
 
-<<<<<<< HEAD
-		return canRead(userId, _id)
-=======
 		return canRead(userId, id)
->>>>>>> 17698aad
 			.then(() => strategy.getSignedUrl({
 				userId: creatorId,
 				flatFileName: fileObject.storageFileName,
