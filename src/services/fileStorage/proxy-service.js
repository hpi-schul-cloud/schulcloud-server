--- conflicted
+++ resolved
@@ -79,23 +79,15 @@
 				delete: false,
 			});
 		}
-<<<<<<< HEAD
-		
-		if( !sendPermissions ) {
-			const teamObject = await teamsModel.findOne({ _id: owner }).exec();
-			sendPermissions = teamObject ? teamObject.filePermission : [];
-		}		
-=======
 
 		const refOwnerModel = owner ? isCourse ? 'course' : 'teams' : 'user';
 
 		if (!sendPermissions && refOwnerModel === 'teams') {
 			const teamObject = await teamsModel.findOne({ _id: owner }).exec();
 			sendPermissions = teamObject.filePermission;
-		}else{
+		} else {
 			sendPermissions = [];
 		}
->>>>>>> 3241a598
 
 		const props = sanitizeObj(Object.assign(data, {
 			isDirectory: false,
@@ -198,7 +190,6 @@
 
 		const parentPromise = parent ? FileModel.findOne({ parent, name: filename }).exec() : Promise.resolve({});
 
-<<<<<<< HEAD
 		return parentPromise
 			.then(() => parent ? canCreate(userId, parent) : Promise.resolve({}))
 			.then(() => {
@@ -206,41 +197,18 @@
 			})
 			.then(res => {
 				const header =  {
-=======
-		return parentPromise.then(res => {
-
-			const flatFileName = generateFlatFileName(filename);
-			const permissionPromise = parent ? canCreate(userId, parent) : Promise.resolve({});
-
-			return permissionPromise.then(() => {
-
-				let header = {
->>>>>>> 3241a598
 					// add meta data for later using
 					"Content-Type": fileType,
 					"x-amz-meta-name": filename,
 					"x-amz-meta-flat-name": flatFileName,
 					"x-amz-meta-thumbnail": "https://schulcloud.org/images/login-right.png"
 				};
-
-<<<<<<< HEAD
 				return {
 					url: res,
 					header: header
 				};
 			})
 			.catch(() => new errors.Forbidden());	
-=======
-				return strategy.generateSignedUrl({ userId, flatFileName, fileType })
-					.then(res => {
-						return {
-							url: res,
-							header: header
-						};
-					});
-			});
-		});
->>>>>>> 3241a598
 	},
 
 	async find({ query, payload }) {
