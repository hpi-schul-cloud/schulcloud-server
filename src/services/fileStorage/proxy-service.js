--- conflicted
+++ resolved
@@ -1,8 +1,5 @@
 const fs = require('fs');
-<<<<<<< HEAD
-=======
 const url = require('url');
->>>>>>> 4a02ee64
 const rp = require('request-promise-native');
 const { Forbidden, BadRequest, NotFound } = require('@feathersjs/errors');
 const logger = require('../../logger');
