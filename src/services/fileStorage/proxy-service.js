'use strict';
const pathUtil = require('path').posix;
const hooks = require('./hooks');
const AWSStrategy = require('./strategies/awsS3');
const errors = require('feathers-errors');
const swaggerDocs = require('./docs/');
const filePermissionHelper = require('./utils/filePermissionHelper');
const removeLeadingSlash = require('./utils/filePathHelper').removeLeadingSlash;
const generateFlatFileName = require('./utils/filePathHelper').generateFileNameSuffix;
const FileModel = require('./model').fileModel;
const DirectoryModel = require('./model').directoryModel;
const LessonModel = require('../lesson/model');

const strategies = {
	awsS3: AWSStrategy
};

const createCorrectStrategy = (fileStorageType) => {
	const strategy = strategies[fileStorageType];
	if (!strategy) throw new errors.BadRequest("No file storage provided for this school");
	return new strategy();
};

/** find all files in deleted (virtual) directory with regex (also nested) **/
const deleteAllFilesInDirectory = (path, fileStorageType, userId) => {
	return FileModel.find({path: {$regex : "^" + path}}).exec()
		.then(files => {
			// delete virtual and referenced real files
			return Promise.all(
				files.map(f => {
					return FileModel.findOne({_id: f._id}).remove().exec()
						.then(_ => {
							return createCorrectStrategy(fileStorageType).deleteFile(userId, f.flatFileName);
						});
				}));
		});
};

/** find all sub directories in deleted (virtual) directory with regex (also nested) **/
const deleteAllSubDirectories = (path) => {
	return DirectoryModel.find({path: {$regex : "^" + path}}).exec()
		.then(directories => {
			// delete virtual and referenced real files
			return Promise.all(
				directories.map(f => {
					return DirectoryModel.findOne({_id: f._id}).remove().exec();
				}));
		});
};

/** find all objects for given @model in renamed (virtual) directory with regex (also nested) and changes its path and key */
const relinkAllObjectsInDirectory = (oldPath, newPath, model) => {
	return model.find({path: {$regex : "^" + oldPath}}).exec()
	.then(objects => {
		return Promise.all(
			objects.map(o => {
				let oldKey = o.key;
				// just changed that substring of path which ends on the renamed directory's old path (because of deeper nested files)
				o.path = newPath + "/" + o.path.substring(oldPath.length + 1);
				o.key = o.path + o.name;
				return model.update({_id: o._id}, o).exec().then(_ => {
					// also relink object (actually files) which are included in lessons
					return relinkFileInLessons(oldKey, o.key);
				});
			}));
	});
};

/** modifies the file-link in all corresponding lessons */
const relinkFileInLessons = (oldPath, newPath) => {
	return LessonModel.find({"contents.content.text": { $regex: oldPath, $options: 'i'}}).then(lessons => {
		if (lessons && lessons.length > 0) {
			return Promise.all(lessons.map(l => {
				l.contents.map(content => {
					if (content.component === "text" && content.content.text) {
							content.content.text = content.content.text.replace(new RegExp(oldPath, "g"), newPath);
					}
				});

				return LessonModel.update({_id: l._id}, l).exec();
			}));
		}
		return Promise.resolve();
	});
};

class FileStorageService {
	constructor() {
		this.docs = swaggerDocs.fileStorageService;
	}

	/**
	 * @param data, contains schoolId
	 * @returns {Promise}
	 */
	create(data, params) {
		return createCorrectStrategy(params.payload.fileStorageType).create(data.schoolId);
	}

	/**
	 * @returns {Promise}
	 * @param query contains the file path
	 * @param payload contains fileStorageType and userId and schoolId, set by middleware
	 */
	find({query, payload}) {
		let path = query.path;
		let userId = payload.userId;
		return filePermissionHelper.checkPermissions(userId, path)
			.then(_ => {
				// find all files and directories for given path
				let filePromise = FileModel.find({path: path}).exec();
				let directoryPromise = DirectoryModel.find({path: path}).exec();

				return Promise.all([filePromise, directoryPromise]).then(([files, directories]) => {
					return {
						files: files,
						directories: directories
					};
				});
			});
	}

	/**
	 * @param params, contains storageContext and fileName in query
	 * @returns {Promise}
	 */
	remove(id, params) {
		let path = params.query.path;
		let userId = params.payload.userId;
		return filePermissionHelper.checkPermissions(userId, path, ['can-write'])
			.then(_ => {
				// find file for path in proxy db, delete it and delete referenced file
				// todo: maybe refactor search so that I can put the file-proxy-id (@id) instead of the full path
				return FileModel.findOne({key: path}).exec()
					.then(file => {
						if (!file) return [];
						return FileModel.find({_id: file._id}).remove().exec()
							.then(_ => {
								return createCorrectStrategy(params.payload.fileStorageType).deleteFile(userId, file.flatFileName);
							});
					});
			});
	}

	/**
	 * @param id, the file-id in the proxy-db
	 * @param data, contains fileName, path and destination. Path and destination have to have a slash at the end!
	 */
	patch(id, data, params) {
		let fileName = data.fileName;
		let path = data.path;
		let destination = data.destination;

		if (!id || !fileName || !path || !destination) return Promise.reject(new errors.BadRequest('Missing parameters'));

		let userId = params.payload.userId;
		return filePermissionHelper.checkPermissions(userId, path + fileName)
			.then(_ => {
				// check destination permissions
				return filePermissionHelper.checkPermissions(userId, destination + fileName)
					.then(_ => {
						// patch file direction in proxy db
						return FileModel.update({_id: id,}, {
							$set: {
								key: destination + fileName,
								path: destination
							}
						}).exec();
					});
			});
	}
}

class SignedUrlService {
	constructor() {
		this.docs = swaggerDocs.signedUrlService;
	}

	/**
	 * @param path where to store the file
	 * @param fileType MIME type
	 * @param action the AWS action, e.g. putObject
	 * @param flatFileName a pregenerated file name for the flat storage
	 * @returns {Promise}
	 */
<<<<<<< HEAD
	create({path, fileType, action, flatFileName}, params) {
		
=======
	create({path, fileType, action}, params) {

>>>>>>> 6a39d901
		path = removeLeadingSlash(pathUtil.normalize(path)); // remove leading and double slashes
		let userId = params.payload.userId;
		let fileName = encodeURIComponent(pathUtil.basename(path));
		let dirName = pathUtil.dirname(path);

		// normalize utf-8 chars
		path = `${dirName}/${fileName}`;

		// todo: maybe refactor search so that I can put the file-proxy-id (@id) instead of the full path

		// all files are uploaded to a flat-storage architecture without real folders
		// converts the real filename to a unique one in flat-storage
		// if action = getObject, file should exist in proxy db
		let fileProxyPromise = action === 'getObject' ? FileModel.findOne({key: path}).exec() : Promise.resolve({flatFileName});

		return fileProxyPromise.then(res => {
			if (!res) return;

			let flatFileName = res.flatFileName || generateFlatFileName(fileName);
			return filePermissionHelper.checkPermissions(userId, path).then(_ => {
				return createCorrectStrategy(params.payload.fileStorageType).generateSignedUrl(userId, flatFileName, fileType, action)
					.then(res => {
						return {
							url: res,
							header: {
								// add meta data for later using
								"Content-Type": fileType,
								"x-amz-meta-path": dirName,
								"x-amz-meta-name": encodeURIComponent(fileName),
								"x-amz-meta-flat-name": flatFileName,
								"x-amz-meta-thumbnail": "https://schulcloud.org/images/login-right.png"
							}
						};
					});
			});
		});
	}
}

class DirectoryService {
	constructor() {
		this.docs = swaggerDocs.directoryService;
	}

	/**
	 * @param data, contains path
	 * @returns {Promise}
	 */
	create(data, params) {
		let userId = params.payload.userId;
		let path = data.path;
		let fileName = pathUtil.basename(path);
		let dirName = pathUtil.dirname(path) + "/";

		return filePermissionHelper.checkPermissions(userId, path)
			.then(_ => {
				// create db entry for new directory
				return DirectoryModel.create({
					key: path,
					name: fileName,
					path: dirName
				});
			});
	}

	/**
	 * @param params, {
			storageContext,
			dirName
		}
	 * @returns {Promise}
	 */
	remove(id, params) {
		let path = params.query.path;
		let userId = params.payload.userId;
		return filePermissionHelper.checkPermissions(userId, path, ['can-write'])
			.then(_ => {
				// find directory and delete it
				return DirectoryModel.findOne({key: path}).exec()
					.then(directory => {
						if (!directory) return [];
						return DirectoryModel.find({_id: directory._id}).remove().exec()
							.then(_ => {
								path = directory.key + "/";
								// delete all files and directories in the deleted directory
								let filesDeletePromise = deleteAllFilesInDirectory(path, params.payload.fileStorageType, userId);
								let directoriesDeletePromise = deleteAllSubDirectories(path);
								return Promise.all([filesDeletePromise, directoriesDeletePromise]);
							});
					});
			});
	}
}

class FileRenameService {
		constructor() {
			this.docs = swaggerDocs.fileRenameService;
		}

		/**
		 * @param data, contains path, newName
		 * @returns {Promise}
		 */
		create(data, params) {
			let userId = params.payload.userId;
			let path = data.path;
			let newName = data.newName;

			if (!path || !newName) return Promise.reject(new errors.BadRequest('Missing parameters'));

			return filePermissionHelper.checkPermissions(userId, path)
				.then(_ => {
					// find file and rename it
					return FileModel.findOne({key: path}).exec()
					.then(file => {
						if (!file) return Promise.reject(new errors.NotFound('The given file was not found!'));

						file.name = newName;
						file.key = file.path + newName;

						return FileModel.update({_id: file._id}, file).exec()
							.then(_ => {
								// modify lessons which include the given file
								return relinkFileInLessons(path, file.key);
							});
					});
				});
		}
}

class DirectoryRenameService {
		constructor() {
			this.docs = swaggerDocs.directoryRenameService;
		}

		/**
		 * @param data, contains path, newName
		 * @returns {Promise}
		 */
		create(data, params) {
			let userId = params.payload.userId;
			let path = data.path;
			let newName = data.newName;

			if (!path || !newName) return Promise.reject(new errors.BadRequest('Missing parameters'));

			return filePermissionHelper.checkPermissions(userId, path)
				.then(_ => {
					// find directory and rename it
					return DirectoryModel.findOne({key: path}).exec()
					.then(directory => {
						if (!directory) return Promise.reject(new errors.NotFound('The given directory was not found!'));

						directory.name = newName;
						directory.key = directory.path + newName;

						return DirectoryModel.update({_id: directory._id}, directory).exec()
							.then(_ => {
								// change paths and keys of all files and directories in the renamed directory
								let filesRenamePromise = relinkAllObjectsInDirectory(path, directory.key, FileModel);
								let directoriesRenamePromise = relinkAllObjectsInDirectory(path, directory.key, DirectoryModel);
								return Promise.all([filesRenamePromise, directoriesRenamePromise]);
							});
					});
				});
		}
}

class FileTotalSizeService {

	/**
	 * @returns total file size and amount of files
	 * @param query currently not needed
	 * @param payload contains fileStorageType and userId and schoolId, set by middleware
	 */
	find({query, payload}) {
		let sum = 0;
		return FileModel.find({schoolId: payload.schoolId}).exec()
			.then(files => {
				files.map(file => {
					sum += file.size;
				});

				return {total: files.length, totalSize: sum};
		});
	}
}

class CopyService {

	constructor() {
		this.docs = swaggerDocs.copyService;
	}

	/**
	 * @param data, contains oldPath, newPath and externalSchoolId (optional).
	 * @returns {Promise}
	 */
	create(data, params) {
		let {fileName, oldPath, newPath, externalSchoolId} = data;
		let userId = params.account.userId;

		if (!oldPath || !fileName || !newPath || !userId) {
			return Promise.reject(new errors.BadRequest('Missing parameters'));
		}

		// first check if given file is valid
		return FileModel.findOne({key: oldPath + fileName}).exec()
			.then(file => {
				if (!file) throw new errors.NotFound("The file was not found!");

				// check that theres no file on 'newPath', otherwise change name of file
				return FileModel.findOne({key: newPath + fileName}).exec()
					.then(newFile => {
						let newFileName = fileName;
						if (newFile) {
							let name = fileName.substring(0, fileName.lastIndexOf('.'));
							let extension = fileName.split('.').pop();
							newFileName = `${name}_${Date.now()}.${extension}`;
						}

						// check permissions for oldPath and newPath
						let oldPathPromise = filePermissionHelper.checkPermissions(userId, oldPath + fileName);
						let newPathPromise = filePermissionHelper.checkPermissions(userId, newPath + newFileName);

						return Promise.all([oldPathPromise, newPathPromise]).then(_ => {

							// copy file on external storage
							let newFlatFileName = generateFlatFileName(newFileName);
							return createCorrectStrategy(params.payload.fileStorageType).copyFile(userId, file.flatFileName, newFlatFileName, externalSchoolId).then(_ => {

								// create proxy object from copied;
								let newFileObject = {
									key: newPath + newFileName,
									path: newPath,
									name: newFileName,
									type: file.type,
									size: file.size,
									flatFileName: newFlatFileName,
									thumbnail: file.thumbnail,
									schoolId: file.schoolId,
									permissions: file.permissions || []
								};

								return FileModel.create(newFileObject);
							});
						});
					});
			});
	}
}

module.exports = function () {
	const app = this;

	// Initialize our service with any options it requires
	app.use('/fileStorage/directories', new DirectoryService());
	app.use('/fileStorage/directories/rename', new DirectoryRenameService());
	app.use('/fileStorage/rename', new FileRenameService());
	app.use('/fileStorage/signedUrl', new SignedUrlService());
	app.use('/fileStorage/total', new FileTotalSizeService());
	app.use('/fileStorage/copy', new CopyService());
	app.use('/fileStorage', new FileStorageService());

	// Get our initialize service to that we can bind hooks
	const fileStorageService = app.service('/fileStorage');
	const signedUrlService = app.service('/fileStorage/signedUrl');
	const directoryService = app.service('/fileStorage/directories');
	const directoryRenameService = app.service('/fileStorage/directories/rename');
	const fileRenameService = app.service('/fileStorage/rename');
	const fileTotalSizeService = app.service('/fileStorage/total');
	const copyService = app.service('/fileStorage/copy');

	// Set up our before hooks
	fileStorageService.before(hooks.before);
	signedUrlService.before(hooks.before);
	directoryService.before(hooks.before);
	directoryRenameService.before(hooks.before);
	fileRenameService.before(hooks.before);
	fileTotalSizeService.before(hooks.before);
	copyService.before(hooks.before);

	// Set up our after hooks
	fileStorageService.after(hooks.after);
	signedUrlService.after(hooks.after);
	directoryService.after(hooks.after);
	directoryRenameService.after(hooks.after);
	fileRenameService.after(hooks.after);
	fileTotalSizeService.after(hooks.after);
	copyService.after(hooks.after);
};<|MERGE_RESOLUTION|>--- conflicted
+++ resolved
@@ -183,13 +183,7 @@
 	 * @param flatFileName a pregenerated file name for the flat storage
 	 * @returns {Promise}
 	 */
-<<<<<<< HEAD
 	create({path, fileType, action, flatFileName}, params) {
-		
-=======
-	create({path, fileType, action}, params) {
-
->>>>>>> 6a39d901
 		path = removeLeadingSlash(pathUtil.normalize(path)); // remove leading and double slashes
 		let userId = params.payload.userId;
 		let fileName = encodeURIComponent(pathUtil.basename(path));
