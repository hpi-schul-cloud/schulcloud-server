const fs = require('fs');
const rp = require('request-promise-native');
const { Forbidden, BadRequest, NotFound } = require('feathers-errors');

const { before, after } = require('./hooks');
const AWSStrategy = require('./strategies/awsS3');
const swaggerDocs = require('./docs/');
const {
	canWrite,
	canRead,
	canCreate,
	canDelete,
} = require('./utils/filePermissionHelper');
const { returnFileType, generateFileNameSuffix: generateFlatFileName } = require('./utils/filePathHelper');
const { FileModel } = require('./model');
const RoleModel = require('../role/model');
const { courseModel } = require('../user-group/model');
const { teamsModel } = require('../teams/model');

const strategies = {
	awsS3: AWSStrategy,
};

const createCorrectStrategy = (fileStorageType) => {
	const Strategy = strategies[fileStorageType];
	if (!Strategy) throw new BadRequest('No file storage provided for this school');
	return new Strategy();
};

const sanitizeObj = (obj) => {
	Object.keys(obj).forEach(key => obj[key] === undefined && delete obj[key]);
	return obj;
};

const fileStorageService = {
	docs: swaggerDocs.fileStorageService,

	/**
	 * @param data, file data
	 * @param params,
	 * @returns {Promise}
	 */
	async create(data, params) {
		const { payload: { userId } } = params;
		const { owner, parent, studentCanEdit } = data;
		const permissions = [{
			refId: userId,
			refPermModel: 'user',
			write: true,
			read: true,
			create: true,
			delete: true,
		}];
		const setRefId = (perm) => {
			if (!perm.refId) {
				perm.refId = perm._id;
			}
			return perm;
		};

		let { permissions: sendPermissions } = data;
		let isCourse = true;

		if (owner) {
			isCourse = Boolean(await courseModel.findOne({ _id: owner }).exec());
		}

		if (isCourse) {
			const { _id: studentRoleId } = await RoleModel.findOne({ name: 'student' }).exec();

			permissions.push({
				refId: studentRoleId,
				refPermModel: 'role',
				write: Boolean(studentCanEdit),
<<<<<<< HEAD
				read: Boolean(studentCanEdit),
=======
				read: true, // students can always read course files
>>>>>>> 7ea9ea8b
				create: false,
				delete: false,
			});
		}

		const refOwnerModel = owner ? (isCourse ? 'course' : 'teams') : 'user';

		if (!sendPermissions && refOwnerModel === 'teams') {
			const teamObject = await teamsModel.findOne({ _id: owner }).exec();
			sendPermissions = teamObject.filePermission;
		} else {
			sendPermissions = [];
		}

		const props = sanitizeObj(Object.assign(data, {
			isDirectory: false,
			owner: owner || userId,
			parent,
			refOwnerModel,
			permissions: [...permissions, ...sendPermissions].map(setRefId),
			storageFileName: decodeURIComponent(data.storageFileName),
		}));

		// create db entry for new file
		// check for create permissions on parent
		if (parent) {
			return canCreate(userId, parent)
				.then(() => FileModel.findOne(props).exec().then(
					modelData => modelData ? Promise.resolve(modelData) : FileModel.create(props)
				))
				.catch(() => new Forbidden());
		}

		return FileModel.findOne(props).exec().then(
			modelData => modelData ? Promise.resolve(modelData) : FileModel.create(props)
		);
	},

	/**
	 * @returns {Promise}
	 * @param query contains the file path
	 * @param payload contains fileStorageType and userId and schoolId, set by middleware
	 */
	find({ query, payload }) {
		const { owner, parent } = query;
		const { userId } = payload;

		return FileModel.find({ owner, parent: parent || { $exists: false } }).exec()
			.then((files) => {
				const permissionPromises = files.map(
					f => canRead(userId, f)
						.then(() => f)
						.catch(() => undefined),
				);
				return Promise.all(permissionPromises);
			});
	},

	/**
	 * @param params, contains storageContext and fileName in query
	 * @returns {Promise}
	 */
	remove(id, { query, payload }) {
		const { userId, fileStorageType } = payload;
		const { _id } = query;
		const fileInstance = FileModel.findOne({ _id });

		return canDelete(userId, _id)
			.then(() => fileInstance.exec())
			.then((file) => {
				if (!file) return Promise.resolve({});

				return createCorrectStrategy(fileStorageType).deleteFile(userId, file.storageFileName);
			})
			.then(() => fileInstance.remove().exec())
			.catch(() => new Forbidden());
	},

	/**
	 * @param id, the file-id in the proxy-db
	 * @param data, contains fileName, path and destination.
	 * Path and destination have to have a slash at the end!
	 */
	async patch(_id, data, params) {
		const { payload: { userId } } = params;
		const { parent } = data;
		const fileObject = await FileModel.findOne({ _id: parent }).exec();
		const teamObject = await teamsModel.findOne({ _id: parent }).exec();
		let owner, refOwnerModel, update = {};

		if (fileObject) {
			owner = fileObject.owner;
			refOwnerModel = fileObject.refOwnerModel;
			update = {
				parent,
				owner,
				refOwnerModel,
			};
		} else if (parent === userId.toString()) {
			owner = userId;
			refOwnerModel = 'user';
			update = {
				owner,
				refOwnerModel,
			};
		} else {
			owner = parent;
			refOwnerModel = teamObject ? 'teams' : 'course';
			update = {
				owner,
				refOwnerModel,
			};
		}

		const permissionPromise = () => {
			if (fileObject) {
				return canWrite(userId, parent);
			}

			if (teamObject) {
				return new Promise((resolve, reject) => {
					const teamMember = teamObject.userIds.find(
						_ => _.userId.toString() === userId.toString(),
					);
					if (teamMember) {
						return resolve();
					}
					return reject();
				});
			}

			return Promise.resolve();
		};

		return permissionPromise()
			.then(() => FileModel.update({ _id }, {
				$set: update,
			}).exec())
			.catch(() => new Forbidden());
	},
};

const signedUrlService = {
	docs: swaggerDocs.signedUrlService,
	/**
	 * @param path where to store the file
	 * @param fileType MIME type
	 * @param action the AWS action, e.g. putObject
	 * @returns {Promise}
	 */
	create({ parent, filename, fileType }, params) {
		const { payload: { userId } } = params;
		const strategy = createCorrectStrategy(params.payload.fileStorageType);
		const flatFileName = generateFlatFileName(filename);

		const parentPromise = parent
			? FileModel.findOne({ parent, name: filename }).exec()
			: Promise.resolve({});

		const fileRegexCheck = fileName => [
			/^[dD]esktop\.ini$/,
			/^ehthumbs_vista\.db$/,
			/^ehthumbs\.db$/,
			/^Thumbs\.db$/,
			/^\.com\.apple\.timemachine\.donotpresent$/,
			/^\.VolumeIcon\.icns$/,
			/^\.Trashes$/,
			/^\.TemporaryItems$/,
			/^\.Spotlight-V100$/,
			/^\.fseventsd$/,
			/^\.DocumentRevisions-V100$/,
			/^\.LSOverride$/,
			/^\.AppleDouble$/,
			/^\.DS_Store$/,
			/^.*\*$/,
			/^.*\.lnk$/,
			/^.*\.msp$/,
			/^.*\.msm$/,
			/^.*\.msi$/,
			/^.*\.cab$/,
			/^.*\.msi$/,
			/^.*\.stackdump$/,
			/^\.nfs.*$/,
			/^\.Trash-.*$/,
			/^\.fuse_hidden.*$/,
			/^\..*$/,
		].some(rx => rx.test(fileName));

		return parentPromise
			.then(() => {
				return parent ? canCreate(userId, parent) : Promise.resolve({});
			})
			.then(() => {
				if (fileRegexCheck(flatFileName)) {
					throw new BadRequest(`Die Datei '${flatFileName}' ist nicht erlaubt!`);
				}

				return strategy.generateSignedUrl({ userId, flatFileName, fileType });
			})
			.then((res) => {
				const header = {
					// add meta data for later using
					'Content-Type': fileType,
					'x-amz-meta-name': encodeURIComponent(filename),
					'x-amz-meta-flat-name': encodeURIComponent(flatFileName),
					'x-amz-meta-thumbnail': 'https://schulcloud.org/images/login-right.png',
				};
				return {
					url: res,
					header,
				};
			})
			.catch(() => new Forbidden());
	},

	async find({ query, payload }) {
		const { file, download } = query;
		const { userId } = payload;
		const strategy = createCorrectStrategy(payload.fileStorageType);
		const fileObject = await FileModel.findOne({ _id: file }).exec();

		if (!fileObject) {
			throw new NotFound('File seems not to be there.');
		}

<<<<<<< HEAD
		const creatorId = fileObject.permissions[0].refId;

		return canRead(userId, file)
			.then(() => strategy.getSignedUrl(
				{ userId: creatorId, flatFileName: fileObject.storageFileName, download }
=======
		const creatorId = fileObject.permissions[0].refPermModel !== 'user' ? userId : fileObject.permissions[0].refId;

		return canRead(userId, file)
			.then(() => strategy.getSignedUrl(
				{ userId: creatorId, flatFileName: fileObject.storageFileName, download },
>>>>>>> 7ea9ea8b
			))
			.then(res => ({
				url: res,
			}))
			.catch(() => new Forbidden());
	},

	async patch(_id, data, params) {
		const { payload } = params;
		const { userId } = payload;
		const strategy = createCorrectStrategy(payload.fileStorageType);
		const fileObject = await FileModel.findOne({ _id }).exec();

		if (!fileObject) {
			throw new NotFound('File seems not to be there.');
		}

<<<<<<< HEAD
		const creatorId = fileObject.permissions[0].refId;
=======
		const creatorId = fileObject.permissions[0].refPermModel !== 'user' ? userId : fileObject.permissions[0].refId;
>>>>>>> 7ea9ea8b

		return canRead(userId, _id)
			.then(() => strategy.getSignedUrl({ userId: creatorId, flatFileName: fileObject.storageFileName, action: 'putObject' }))
			.then(res => ({
				url: res,
			}))
			.catch(() => new Forbidden());
	},
};

const directoryService = {

	docs: swaggerDocs.directoryService,

	/**
	 * @param { name, owner and parent }, params
	 * @returns {Promise}
	 */
	async create(data, params) {
		const { payload: { userId } } = params;
		const { owner, parent } = data;
		const permissions = [{
			refId: userId,
			refPermModel: 'user',
			write: true,
			read: true,
			create: true,
			delete: true,
		}];

		const setRefId = (perm) => {
			if (!perm.refId) {
				perm.refId = perm._id;
			}
			return perm;
		};

		const directoryExists = () => FileModel.findOne({
			owner,
			parent,
			isDirectory: true,
			name: data.name,
		}).exec();

		const folderRegexCheck = fileName => [
			/^[a-zA-Z]{1}_drive$/,
			/^Windows$/,
			/^\$.*$/,
			/^\..*$/,
			/^Temporary Items$/,
			/^Network Trash Folder$/,
			/^ *$/,
		].some(rx => rx.test(fileName));

		if (folderRegexCheck(data.name)) {
			throw new BadRequest(`Der Ordner '${data.name}' ist nicht erlaubt!`);
		}

		let { permissions: sendPermissions } = data;
		let isCourse = true;

		if (owner) {
			isCourse = Boolean(await courseModel.findOne({ _id: owner }).exec());
		}

		if (!sendPermissions) {
			const teamObject = await teamsModel.findOne({ _id: owner }).exec();
			sendPermissions = teamObject ? teamObject.filePermission : [];
		}

		const props = sanitizeObj(Object.assign(data, {
			isDirectory: true,
			owner: owner || userId,
			parent,
			refOwnerModel: owner ? (isCourse ? 'course' : 'teams') : 'user',
			permissions: [...permissions, ...sendPermissions].map(setRefId),
		}));

		// create db entry for new directory
		// check for create permissions if it is a subdirectory

		if (parent) {
			return canCreate(userId, parent)
				.then(() => directoryExists().then(
					data_ => data_ ? Promise.resolve(data_) : FileModel.create(props)
				)).catch(() => new Forbidden());
		}

		return directoryExists().then(
			data_ => data_ ? Promise.resolve(data_) : FileModel.create(props)
		);
	},

	/**
	 * @returns {Promise}
	 * @param query contains the file path
	 * @param payload contains fileStorageType and userId and schoolId, set by middleware
	 */
	find({ query, payload }) {
		const { parent } = query;
		const { userId } = payload;

		const params = sanitizeObj({
			isDirectory: true,
			parent: parent || { $exists: false },
		});

		return FileModel.find(params).exec()
			.then((files) => {
				const permissionPromises = files.map(
					f => canRead(userId, f)
						.then(() => f)
						.catch(() => undefined),
				);
				return Promise.all(permissionPromises);
			});
	},

	/**
	 * @param id, params
	 * @returns {Promise}
	 */
	remove(_, { query, payload }) {
		const { userId } = payload;
		const { _id } = query;
		const fileInstance = FileModel.findOne({ _id });

		return canDelete(userId, _id)
			.then(() => fileInstance.exec())
			.then((file) => {
				if (!file) return Promise.resolve({});
				return FileModel.find({ parent: _id }).remove().exec();
			})
			.then(() => fileInstance.remove().exec())
			.catch(() => new Forbidden());
	},
};

const renameService = {

	docs: swaggerDocs.directoryRenameService,

	/**
	 * @param data, contains newName
	 * @returns {Promise}
	 */
	create(data, params) {
		const { payload: { userId } } = params;
		const { newName, _id } = data;

		if (!_id || !newName) return Promise.reject(new BadRequest('Missing parameters'));

		return canWrite(userId, _id)
			.then(() => FileModel.findOne({ _id }).exec())
			.then((directory) => {
				if (!directory) return Promise.reject(new NotFound('The given directory/file was not found!'));
				return FileModel.update({ _id }, { name: newName }).exec();
			});
	},
};

const fileTotalSizeService = {

	/**
	 * @returns total file size and amount of files
	 * @param payload contains fileStorageType and userId and schoolId, set by middleware
	 */
	find({ payload }) {
		return FileModel.find({ owner: payload.schoolId }).exec()
			.then(files => ({
				total: files.length,
				totalSize: files.reduce((sum, file) => sum + file.size, 0),
			}));
	},
};

const bucketService = {
	/**
	 * @param data, contains schoolId
	 * @returns {Promise}
	 */
	create(data, params) {
		return createCorrectStrategy(params.payload.fileStorageType).create(data.schoolId);
	},
};

const copyService = {

	docs: swaggerDocs.copyService,

	/**
	 * @param data, contains oldPath, newPath and externalSchoolId (optional).
	 * @returns {Promise}
	 */
	create(data, params) {
		const { file, parent } = data;
		const { payload: { userId } } = params;
		const strategy = createCorrectStrategy(params.payload.fileStorageType);

		if (!file || !parent) {
			return Promise.reject(new BadRequest('Missing parameters'));
		}

		// first check if given file is valid
		return FileModel.findOne({ _id: file }).exec()
			.then((fileObject) => {
				if (!file) throw new NotFound('The file was not found!');

				// check that there's no file on 'newPath', otherwise change name of file
				return Promise.all([
					FileModel.findOne({ parent, name: file.name }).exec(),
					fileObject,
				]);
			})
			.then(([existingFile, fileObject]) => {
				const newFile = {
					parent,
				};

				if (existingFile) {
					const [ext, name] = file.name.split('.').reverse();
					newFile.name = `${name}_${Date.now()}.${ext}`;
				}

				return Promise.all([
					newFile,
					fileObject,
					canRead(userId, file),
					canWrite(userId, parent),
				]);
			})
			.then(([newFile, fileObject]) => {
				// copy file on external storage
				newFile.storageFileName = generateFlatFileName(newFile.name);

				return Promise.all([
					newFile,
					fileObject,
					strategy.copyFile(userId, fileObject.storageFileName, newFile.storageFileName),
				]);
			})
			.then(([newFile, fileObject]) => FileModel.create({
				...fileObject,
				...newFile,
			}));
	},
};

const newFileService = {

	/**
	 * @param data, contains path, key, name
	 * @returns new File
	 */
	create(data, params) {
		const {
			name, owner, parent, studentCanEdit,
		} = data;
		const fType = name.split('.').pop();
		const buffer = fs.readFileSync(`src/services/fileStorage/resources/fake.${fType}`);
		const flatFileName = generateFlatFileName(name);

		return signedUrlService.create({
			fileType: returnFileType(name),
			parent,
			filename: name,
		}, params)
			.then(signedUrl => rp({
				method: 'PUT',
				uri: signedUrl.url,
				body: buffer,
			}))
			.then(() => fileStorageService.create({
				size: buffer.length,
				storageFileName: flatFileName,
				type: returnFileType(name),
				thumbnail: 'https://schulcloud.org/images/login-right.png',
				name,
				owner,
				parent,
				studentCanEdit,
			}, params));
	},
};

const filePermissionService = {
	async patch(_id, data, params) {
		const { payload: { userId } } = params;
		const {
			role,
			write,
			read,
			create,
		} = data;

		return canWrite(userId, _id)
			.then(() => Promise.all([
				FileModel.findOne({ _id }).exec(),
				RoleModel.findOne({ name: role }).exec(),
			]))
			.then(([fileObject, roleObject]) => {
				if (!roleObject) {
					return Promise.reject(new NotFound(`Unknown role ${role}`));
				}

				if (!fileObject) {
					return Promise.reject(new NotFound(`File with ID ${_id} not found`));
				}

				const { permissions } = fileObject;
				let permission = permissions.find(
					perm => perm.refId.toString() === roleObject._id.toString(),
				);

				if (!permission) {
					permissions.push(sanitizeObj({
						refId: roleObject._id,
						refPermModel: 'role',
						write,
						read,
						create,
						delete: data.delete,
					}));
				} else {
					permission = Object.assign(permission, sanitizeObj({
						write,
						read,
						create,
						delete: data.delete,
					}));
				}

				return FileModel.update({ _id }, {
					$set: { permissions },
				}).exec();
			})
			.catch(() => new Forbidden());
	},
};

module.exports = function () {
	const app = this;

	// Initialize our service with any options it requires
	app.use('/fileStorage/directories', directoryService);
	app.use('/fileStorage/directories/rename', renameService);
	app.use('/fileStorage/rename', renameService);
	app.use('/fileStorage/signedUrl', signedUrlService);
	app.use('/fileStorage/bucket', bucketService);
	app.use('/fileStorage/total', fileTotalSizeService);
	app.use('/fileStorage/copy', copyService);
	app.use('/fileStorage/permission', filePermissionService);
	app.use('/fileStorage/files/new', newFileService);
	app.use('/fileStorage', fileStorageService);

	[
		'/fileStorage',
		'/fileStorage/signedUrl',
		'/fileStorage/bucket',
		'/fileStorage/directories',
		'/fileStorage/directories/rename',
		'/fileStorage/rename',
		'/fileStorage/total',
		'/fileStorage/copy',
		'/fileStorage/files/new',
		'/fileStorage/permission',
	].forEach((path) => {
		// Get our initialize service to that we can bind hooks
		const service = app.service(path);
		service.before(before);
		service.after(after);
	});
};<|MERGE_RESOLUTION|>--- conflicted
+++ resolved
@@ -72,11 +72,7 @@
 				refId: studentRoleId,
 				refPermModel: 'role',
 				write: Boolean(studentCanEdit),
-<<<<<<< HEAD
-				read: Boolean(studentCanEdit),
-=======
 				read: true, // students can always read course files
->>>>>>> 7ea9ea8b
 				create: false,
 				delete: false,
 			});
@@ -302,19 +298,11 @@
 			throw new NotFound('File seems not to be there.');
 		}
 
-<<<<<<< HEAD
-		const creatorId = fileObject.permissions[0].refId;
-
-		return canRead(userId, file)
-			.then(() => strategy.getSignedUrl(
-				{ userId: creatorId, flatFileName: fileObject.storageFileName, download }
-=======
 		const creatorId = fileObject.permissions[0].refPermModel !== 'user' ? userId : fileObject.permissions[0].refId;
 
 		return canRead(userId, file)
 			.then(() => strategy.getSignedUrl(
 				{ userId: creatorId, flatFileName: fileObject.storageFileName, download },
->>>>>>> 7ea9ea8b
 			))
 			.then(res => ({
 				url: res,
@@ -332,11 +320,7 @@
 			throw new NotFound('File seems not to be there.');
 		}
 
-<<<<<<< HEAD
-		const creatorId = fileObject.permissions[0].refId;
-=======
 		const creatorId = fileObject.permissions[0].refPermModel !== 'user' ? userId : fileObject.permissions[0].refId;
->>>>>>> 7ea9ea8b
 
 		return canRead(userId, _id)
 			.then(() => strategy.getSignedUrl({ userId: creatorId, flatFileName: fileObject.storageFileName, action: 'putObject' }))
