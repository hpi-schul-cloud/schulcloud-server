--- conflicted
+++ resolved
@@ -27,26 +27,17 @@
 
 			if (isStudent) {
 				const rolePermissions = permissions.find(
-<<<<<<< HEAD
-					perm => perm.refId.toString() === isStudent._id.toString(),
-=======
 					perm => perm.refId && perm.refId.toString() === isStudent._id.toString(),
->>>>>>> 80bddc30
 				);
 				return rolePermissions[permission] ? Promise.resolve(true) : Promise.reject();
 			}
 			return Promise.resolve(true);
 		}
 
-<<<<<<< HEAD
-		const teamMember = fileObject.owner.userIds.find(_ => _.userId.toString() === user.toString());
-		const userPermissions = permissions.find(perm => perm.refId.toString() === user.toString());
-=======
 		const teamMember = fileObject.owner.userIds && fileObject.owner.userIds
 			.find(_ => _.userId.toString() === user.toString());
 		const userPermissions = permissions
 			.find(perm => perm.refId && perm.refId.toString() === user.toString());
->>>>>>> 80bddc30
 
 		// User is either not member of Team
 		// or file has no explicit user permissions (sharednetz files)
