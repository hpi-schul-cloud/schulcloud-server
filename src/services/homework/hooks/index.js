--- conflicted
+++ resolved
@@ -1,12 +1,7 @@
 const { authenticate } = require('@feathersjs/authentication');
-<<<<<<< HEAD
-const errors = require('@feathersjs/errors');
-
-=======
 const reqlib = require('app-root-path').require;
 
 const { Forbidden, GeneralError, NotFound } = reqlib('src/errors');
->>>>>>> 4fcfaad9
 const { iff, isProvider } = require('feathers-hooks-common');
 
 const logger = require('../../../logger');
