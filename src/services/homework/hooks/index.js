--- conflicted
+++ resolved
@@ -144,26 +144,14 @@
         if (hook.data && hook.data.description) {
             hook.data.description = stripJs(hook.data.description);
         }
-<<<<<<< HEAD
 		return hook;
 	}],
 	find: [globalHooks.hasPermission('HOMEWORK_VIEW'), globalHooks.mapPaginationQuery.bind(this), hasViewPermissionBefore],
 	get: [globalHooks.hasPermission('HOMEWORK_VIEW'), hasViewPermissionBefore],
 	create: [globalHooks.hasPermission('HOMEWORK_CREATE')],
 	update: [globalHooks.hasPermission('HOMEWORK_EDIT')],
-	patch: [globalHooks.hasPermission('HOMEWORK_EDIT')],
-	remove: [globalHooks.hasPermission('HOMEWORK_CREATE')]
-=======
-
-        return hook;
-    }],
-    find: [globalHooks.mapPaginationQuery.bind(this), hasViewPermissionBefore],
-    get: [hasViewPermissionBefore],
-    create: [],
-    update: [],
-    patch: [globalHooks.permitGroupOperation],
-    remove: [globalHooks.permitGroupOperation]
->>>>>>> 5a8691b3
+	patch: [globalHooks.hasPermission('HOMEWORK_EDIT'),globalHooks.permitGroupOperation],
+	remove: [globalHooks.hasPermission('HOMEWORK_CREATE'),globalHooks.permitGroupOperation]
 };
 
 exports.after = {
