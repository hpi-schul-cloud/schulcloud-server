'use strict';

const stripJs = require('strip-js');
const globalHooks = require('../../../hooks');
const hooks = require('feathers-hooks');
const auth = require('feathers-authentication');
const errors = require('feathers-errors');

const getAverageRating = function(submissions){
    // Durchschnittsnote berechnen
    if (submissions.length > 0) {
        // Nur bewertete Abgaben einbeziehen
        let submissiongrades = submissions.filter(s => Number.isInteger(s.grade));
        // Abgaben vorhanden?
        if(submissiongrades.length > 0){
            // Noten aus Abgabe auslesen
            submissiongrades = submissiongrades.map(s => s.grade);
            // Durchschnittsnote berechnen
            const ratingsum = submissiongrades.reduce(function(a, b) { return a + b; }, 0);
            return (ratingsum / submissiongrades.length).toFixed(2);
        }
    }
    return undefined;
};

const hasViewPermissionBefore = hook => {
    // Add populate to query to be able to filter permissions
    if(hook.params.query['$populate']){
        if(!hook.params.query['$populate'].includes('courseId')){
            hook.params.query['$populate'].push('courseId');
        }
    }else{
        hook.params.query['$populate'] = ['courseId'];
    }

    // filter most homeworks where the user has no view permission
    if(!hook.params.query['$or']){
        hook.params.query['$or'] = [{teacherId: hook.params.account.userId},
                                    {'private': {$nin:[true]} }];
    }else{
        hook.params.query['$or'].push({teacherId: hook.params.account.userId});
        hook.params.query['$or'].push({'private': {$nin:[true]} });
    }
    return Promise.resolve(hook);
}

const hasViewPermissionAfter = hook => {
    // filter any other homeworks where the user has no view permission
    // user is teacher OR ( user is in courseId of task AND availableDate < Date.now() )
    // availableDate < Date.now()
    function hasPermission(e){
        const isTeacher = (e.teacherId == hook.params.account.userId);
        const isStudent = ( (e.courseId != null)
                        && ((e.courseId || {}).userIds || []).includes(hook.params.account.userId.toString()) );
        const published = (( new Date(e.availableDate) < new Date() )) && !e.private;   
        return isTeacher || (isStudent && published);
    }

    let data = JSON.parse(JSON.stringify(hook.result.data || hook.result));
    if(data[0] != undefined){
        data = data.filter(hasPermission);
    }else{
        // check if it is a single homework AND user has view permission
        if(data.schoolId != undefined && !hasPermission(data)){
            return Promise.reject(new errors.Forbidden("You don't have permissions!"));
        }
    }
    (hook.result.data)?(hook.result.data = data):(hook.result = data);
    return Promise.resolve(hook);
};

const addStats = hook => {
    let data = hook.result.data || hook.result;
    const submissionService = hook.app.service('/submissions');
    const arrayed = !(Array.isArray(data));
    data = (Array.isArray(data))?(data):([data]);
    return submissionService.find({query: {
            homeworkId: {$in: (data.map(n => n._id))}
        }}).then((submissions) => {
            data = data.map(function(e){
<<<<<<< HEAD
                var c = JSON.parse(JSON.stringify(e)); // don't know why, but without this line it's not working :/
=======
                var c = JSON.parse(JSON.stringify(e)) // don't know why, but without this line it's not working :/

                // save grade in assignment if user is student of this task
                const submission = submissions.data.filter(s => {
                    return ( (c._id.toString() == s.homeworkId.toString()) && (s.grade) );
                });
                if(submission.length == 1  && c.teacherId.toString() != hook.params.account.userId.toString()){
                    c.grade = submission[0].grade;
                }

>>>>>>> d6d231db
                if(!c.private){
                    let submissionP = (submissions.data.filter(function(n){return JSON.stringify(c._id) == JSON.stringify(n.homeworkId)
                        && n.comment != undefined && n.comment != "";}).length/((c.courseId || {}).userIds || []).length)*100;
                    let gradeP = (submissions.data.filter(function(n){return JSON.stringify(c._id) == JSON.stringify(n.homeworkId)
                            && ( n.gradeComment != '' || Number.isInteger(n.grade) );}).length/((c.courseId || {}).userIds || []).length)*100;
                    c.stats = {
                        userCount: ((c.courseId || {}).userIds || []).length,
                        submissionCount: submissions.data.filter(function(n){return JSON.stringify(c._id) == JSON.stringify(n.homeworkId)
<<<<<<< HEAD
                            && n.comment != undefined && n.comment != "";}).length,
                        submissionPercentage: (submissionP)?submissionP.toFixed(2):undefined,
                        gradeCount: submissions.data.filter(function(n){return JSON.stringify(c._id) == JSON.stringify(n.homeworkId)
                            && ( n.gradeComment != '' || Number.isInteger(n.grade) );}).length,
                        gradePercentage: (gradeP)?gradeP.toFixed(2):undefined,
=======
                            && n.comment != undefined && n.comment != ""}).length,
                        submissionPercentage: (submissionP && submissionP != Infinity)?submissionP.toFixed(2):undefined,
                        gradeCount: submissions.data.filter(function(n){return JSON.stringify(c._id) == JSON.stringify(n.homeworkId)
                            && ( n.gradeComment != '' || Number.isInteger(n.grade) )}).length,
                        gradePercentage: (gradeP && gradeP != Infinity)?gradeP.toFixed(2):undefined,
>>>>>>> d6d231db
                        averageGrade: getAverageRating(submissions.data.filter(function(n){return JSON.stringify(c._id) == JSON.stringify(n.homeworkId);}))
                    };
                }
                return c;
            });
            if(arrayed){data = data[0];}
            (hook.result.data)?(hook.result.data = data):(hook.result = data);
    });
};

exports.before = {
    all: [auth.hooks.authenticate('jwt'), (hook) => {
        if (hook.data && hook.data.description) {
            hook.data.description = stripJs(hook.data.description);
        }

        return hook;
    }],
    find: [globalHooks.mapPaginationQuery.bind(this), hasViewPermissionBefore],
    get: [hasViewPermissionBefore],
    create: [],
    update: [],
    patch: [],
    remove: []
};

exports.after = {
  all: [],
  find: [hasViewPermissionAfter,addStats],
  get: [hasViewPermissionAfter,addStats],
  create: [],
  update: [],
  patch: [],
  remove: []
};<|MERGE_RESOLUTION|>--- conflicted
+++ resolved
@@ -78,9 +78,6 @@
             homeworkId: {$in: (data.map(n => n._id))}
         }}).then((submissions) => {
             data = data.map(function(e){
-<<<<<<< HEAD
-                var c = JSON.parse(JSON.stringify(e)); // don't know why, but without this line it's not working :/
-=======
                 var c = JSON.parse(JSON.stringify(e)) // don't know why, but without this line it's not working :/
 
                 // save grade in assignment if user is student of this task
@@ -91,28 +88,19 @@
                     c.grade = submission[0].grade;
                 }
 
->>>>>>> d6d231db
                 if(!c.private){
                     let submissionP = (submissions.data.filter(function(n){return JSON.stringify(c._id) == JSON.stringify(n.homeworkId)
-                        && n.comment != undefined && n.comment != "";}).length/((c.courseId || {}).userIds || []).length)*100;
+                        && n.comment != undefined && n.comment != ""}).length/((c.courseId || {}).userIds || []).length)*100;
                     let gradeP = (submissions.data.filter(function(n){return JSON.stringify(c._id) == JSON.stringify(n.homeworkId)
-                            && ( n.gradeComment != '' || Number.isInteger(n.grade) );}).length/((c.courseId || {}).userIds || []).length)*100;
+                            && ( n.gradeComment != '' || Number.isInteger(n.grade) )}).length/((c.courseId || {}).userIds || []).length)*100;
                     c.stats = {
                         userCount: ((c.courseId || {}).userIds || []).length,
                         submissionCount: submissions.data.filter(function(n){return JSON.stringify(c._id) == JSON.stringify(n.homeworkId)
-<<<<<<< HEAD
-                            && n.comment != undefined && n.comment != "";}).length,
-                        submissionPercentage: (submissionP)?submissionP.toFixed(2):undefined,
-                        gradeCount: submissions.data.filter(function(n){return JSON.stringify(c._id) == JSON.stringify(n.homeworkId)
-                            && ( n.gradeComment != '' || Number.isInteger(n.grade) );}).length,
-                        gradePercentage: (gradeP)?gradeP.toFixed(2):undefined,
-=======
                             && n.comment != undefined && n.comment != ""}).length,
                         submissionPercentage: (submissionP && submissionP != Infinity)?submissionP.toFixed(2):undefined,
                         gradeCount: submissions.data.filter(function(n){return JSON.stringify(c._id) == JSON.stringify(n.homeworkId)
                             && ( n.gradeComment != '' || Number.isInteger(n.grade) )}).length,
                         gradePercentage: (gradeP && gradeP != Infinity)?gradeP.toFixed(2):undefined,
->>>>>>> d6d231db
                         averageGrade: getAverageRating(submissions.data.filter(function(n){return JSON.stringify(c._id) == JSON.stringify(n.homeworkId);}))
                     };
                 }
@@ -121,7 +109,7 @@
             if(arrayed){data = data[0];}
             (hook.result.data)?(hook.result.data = data):(hook.result = data);
     });
-};
+}
 
 exports.before = {
     all: [auth.hooks.authenticate('jwt'), (hook) => {
