'use strict';

const stripJs = require('strip-js');
const globalHooks = require('../../../hooks');
const hooks = require('feathers-hooks');
const auth = require('feathers-authentication');

const getAverageRating = function(submissions){
    // Durchschnittsnote berechnen
    if (submissions.length > 0) {
        // Nur bewertete Abgaben einbeziehen
        let submissiongrades = submissions.filter(s => Number.isInteger(s.grade));
        // Abgaben vorhanden?
        if(submissiongrades.length > 0){
            // Noten aus Abgabe auslesen
            submissiongrades = submissiongrades.map(s => s.grade);
            // Durchschnittsnote berechnen
            const ratingsum = submissiongrades.reduce(function(a, b) { return a + b; }, 0);
            return (ratingsum / submissiongrades.length).toFixed(2);
        }
    }
    return undefined;
};

const filterApplicableHomework = hook => {
    let data = hook.result.data || hook.result;
    data = data.filter(function (c) {
        return (new Date(c.availableDate).getTime() < Date.now()
            && c.courseId != null
            && ((c.courseId.userIds || []).indexOf(hook.params.account.userId) != -1) && !c.private)
          || JSON.stringify(c.teacherId) == JSON.stringify(hook.params.account.userId);
    });
    return Promise.resolve(hook);
};

const addStats = hook => {
    let data = hook.result.data || hook.result;
    const submissionService = hook.app.service('/submissions');
    const arrayed = !(Array.isArray(data));
    data = (Array.isArray(data))?(data):([data]);
    return submissionService.find({query: {
            homeworkId: {$in: (data.map(n => n._id))}
        }}).then((submissions) => {
            data = data.map(function(e){
                var c = JSON.parse(JSON.stringify(e)) // don't know why, but without this line it's not working :/
                if(!c.private){
                    let submissionP = (submissions.data.filter(function(n){return JSON.stringify(c._id) == JSON.stringify(n.homeworkId)
                        && n.comment != undefined && n.comment != ""}).length/((c.courseId || {}).userIds || []).length)*100;
                    let gradeP = (submissions.data.filter(function(n){return JSON.stringify(c._id) == JSON.stringify(n.homeworkId)
                            && ( n.gradeComment != '' || Number.isInteger(n.grade) )}).length/((c.courseId || {}).userIds || []).length)*100;
                    c.stats = {
                        userCount: ((c.courseId || {}).userIds || []).length,
                        submissionCount: submissions.data.filter(function(n){return JSON.stringify(c._id) == JSON.stringify(n.homeworkId)
                            && n.comment != undefined && n.comment != ""}).length,
                        submissionPercentage: (submissionP)?submissionP.toFixed(2):undefined,
                        gradeCount: submissions.data.filter(function(n){return JSON.stringify(c._id) == JSON.stringify(n.homeworkId)
                            && ( n.gradeComment != '' || Number.isInteger(n.grade) )}).length,
                        gradePercentage: (gradeP)?gradeP.toFixed(2):undefined,
                        averageGrade: getAverageRating(submissions.data.filter(function(n){return JSON.stringify(c._id) == JSON.stringify(n.homeworkId);}))
                    };
                }
                return c;
            });
            if(arrayed){data = data[0];}
            (hook.result.data)?(hook.result.data = data):(hook.result = data);
    });
}

exports.before = {
    all: [auth.hooks.authenticate('jwt'), (hook) => {
        if (hook.data && hook.data.description) {
            hook.data.description = stripJs(hook.data.description);
        }

<<<<<<< HEAD
		return hook;
	}],
	find: [globalHooks.hasPermission('HOMEWORK_VIEW'), globalHooks.mapPaginationQuery.bind(this)],
	get: [globalHooks.hasPermission('HOMEWORK_VIEW')],
	create: [globalHooks.hasPermission('HOMEWORK_CREATE')],
	update: [globalHooks.hasPermission('HOMEWORK_EDIT')],
	patch: [globalHooks.hasPermission('HOMEWORK_EDIT')],
	remove: [globalHooks.hasPermission('HOMEWORK_CREATE')]
=======
        return hook;
    }],
    find: [globalHooks.mapPaginationQuery.bind(this)],
    get: [],
    create: [],
    update: [],
    patch: [],
    remove: []
>>>>>>> f0d5edbc
};

exports.after = {
  all: [],
  find: [filterApplicableHomework, addStats],
  get: [addStats],
  create: [],
  update: [],
  patch: [],
  remove: []
};<|MERGE_RESOLUTION|>--- conflicted
+++ resolved
@@ -71,8 +71,6 @@
         if (hook.data && hook.data.description) {
             hook.data.description = stripJs(hook.data.description);
         }
-
-<<<<<<< HEAD
 		return hook;
 	}],
 	find: [globalHooks.hasPermission('HOMEWORK_VIEW'), globalHooks.mapPaginationQuery.bind(this)],
@@ -81,16 +79,6 @@
 	update: [globalHooks.hasPermission('HOMEWORK_EDIT')],
 	patch: [globalHooks.hasPermission('HOMEWORK_EDIT')],
 	remove: [globalHooks.hasPermission('HOMEWORK_CREATE')]
-=======
-        return hook;
-    }],
-    find: [globalHooks.mapPaginationQuery.bind(this)],
-    get: [],
-    create: [],
-    update: [],
-    patch: [],
-    remove: []
->>>>>>> f0d5edbc
 };
 
 exports.after = {
