--- conflicted
+++ resolved
@@ -43,37 +43,22 @@
         }}).then((submissions) => {
             data = data.map(function(e){
                 var c = JSON.parse(JSON.stringify(e)) // don't know why, but without this line it's not working :/
-<<<<<<< HEAD
                 if(!c.private){
+                    let submissionP = (submissions.data.filter(function(n){return JSON.stringify(c._id) == JSON.stringify(n.homeworkId)
+                        && n.comment != undefined && n.comment != ""}).length/((c.courseId || {}).userIds || []).length)*100;
+                    let gradeP = (submissions.data.filter(function(n){return JSON.stringify(c._id) == JSON.stringify(n.homeworkId)
+                            && ( n.gradeComment != '' || Number.isInteger(n.grade) )}).length/((c.courseId || {}).userIds || []).length)*100;
                     c.stats = {
                         userCount: ((c.courseId || {}).userIds || []).length,
                         submissionCount: submissions.data.filter(function(n){return JSON.stringify(c._id) == JSON.stringify(n.homeworkId)
                             && n.comment != undefined && n.comment != ""}).length,
-                        submissionPercentage: (submissions.data.filter(function(n){return JSON.stringify(c._id) == JSON.stringify(n.homeworkId)
-                            && n.comment != undefined && n.comment != ""}).length/((c.courseId || {}).userIds || []).length)*100,
+                        submissionPercentage: (submissionP)?submissionP.toFixed(2):undefined,
                         gradeCount: submissions.data.filter(function(n){return JSON.stringify(c._id) == JSON.stringify(n.homeworkId)
-                            && n.gradeComment != '' && Number.isInteger(n.grade)}).length,
-                        gradePercentage: (submissions.data.filter(function(n){return JSON.stringify(c._id) == JSON.stringify(n.homeworkId)
-                            && n.gradeComment != '' && Number.isInteger(n.grade)}).length/((c.courseId || {}).userIds || []).length)*100,
+                            && ( n.gradeComment != '' || Number.isInteger(n.grade) )}).length,
+                        gradePercentage: (gradeP)?gradeP.toFixed(2):undefined,
                         averageGrade: getAverageRating(submissions.data.filter(function(n){return JSON.stringify(c._id) == JSON.stringify(n.homeworkId);}))
                     };
                 }
-=======
-                let submissionP = (submissions.data.filter(function(n){return JSON.stringify(c._id) == JSON.stringify(n.homeworkId)
-                        && n.comment != undefined && n.comment != ""}).length/((c.courseId || {}).userIds || []).length)*100;
-                let gradeP = (submissions.data.filter(function(n){return JSON.stringify(c._id) == JSON.stringify(n.homeworkId)
-                        && ( n.gradeComment != '' || Number.isInteger(n.grade) )}).length/((c.courseId || {}).userIds || []).length)*100;
-                c.stats = {
-                    userCount: ((c.courseId || {}).userIds || []).length,
-                    submissionCount: submissions.data.filter(function(n){return JSON.stringify(c._id) == JSON.stringify(n.homeworkId)
-                        && n.comment != undefined && n.comment != ""}).length,
-                    submissionPercentage: (submissionP)?submissionP.toFixed(2):undefined,
-                    gradeCount: submissions.data.filter(function(n){return JSON.stringify(c._id) == JSON.stringify(n.homeworkId)
-                        && ( n.gradeComment != '' || Number.isInteger(n.grade) )}).length,
-                    gradePercentage: (gradeP)?gradeP.toFixed(2):undefined,
-                    averageGrade: getAverageRating(submissions.data.filter(function(n){return JSON.stringify(c._id) == JSON.stringify(n.homeworkId);}))
-                };
->>>>>>> 6525ed2a
                 return c;
             });
             if(arrayed){data = data[0];}
