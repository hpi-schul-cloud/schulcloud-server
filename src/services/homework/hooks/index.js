--- conflicted
+++ resolved
@@ -123,29 +123,12 @@
                     const gradePerc = (NumberOfGradedUsers / NumberOfCourseMembers)*100;
 
                     c.stats = {
-<<<<<<< HEAD
-                        userCount: ((c.courseId || {}).userIds || []).length,
-                        submissionCount:
-                            submissions.data.filter(function(n){
-                                return  JSON.stringify(c._id) == JSON.stringify(n.homeworkId) && n.comment != undefined && n.comment != "";})
-                                .map(e => {return (e.teamMembers.length || 1);})
-                                .reduce((a, b) => a+b, 0),
-                        submissionPercentage: (submissionP && submissionP != Infinity)?submissionP.toFixed(2):undefined,
-                        gradeCount:
-                            submissions.data.filter(function(n){
-                                return JSON.stringify(c._id) == JSON.stringify(n.homeworkId) && (n.gradeComment || n.grade) && ( n.gradeComment != '' || Number.isInteger(n.grade) );})
-                            .map(e => {return (e.teamMembers.length || 1);})
-                            .reduce((a, b) => a+b, 0),
-                        gradePercentage:(gradeP && gradeP != Infinity)?gradeP.toFixed(2):undefined,
-                        averageGrade: getAverageRating(submissions.data.filter(function(n){return JSON.stringify(c._id) == JSON.stringify(n.homeworkId);}))
-=======
                         userCount:              ((c.courseId || {}).userIds || []).length,
                         submissionCount:        NumberOfUsersWithSubmission,
                         submissionPercentage:   (submissionPerc != Infinity)?submissionPerc.toFixed(2):undefined,
                         gradeCount:             NumberOfGradedUsers,
                         gradePercentage:        (gradePerc != Infinity)?gradePerc.toFixed(2):undefined,
                         averageGrade:           getAverageRating(currentSubmissions)
->>>>>>> 033bbc9b
                     };
                 }
                 return c;
