'use strict';

const stripJs = require('strip-js');
const globalHooks = require('../../../hooks');
const hooks = require('feathers-hooks');
const auth = require('feathers-authentication');
const errors = require('feathers-errors');

const getAverageRating = function(submissions){
    // Durchschnittsnote berechnen
    if (submissions.length > 0) {
        // Nur bewertete Abgaben einbeziehen
        let submissiongrades = submissions.filter(s => Number.isInteger(s.grade));
        // Abgabe für jedes Teammitglied einzeln werten
        var numSubmissions = 0;
        var gradeSum = 0;
        submissiongrades.forEach(e => {
            if(e.teamMembers && e.teamMembers.length > 0){
                numSubmissions += e.teamMembers.length;
                gradeSum += (e.teamMembers.length * e.grade);
            }else{
                numSubmissions += 1;
                gradeSum += e.grade;
            }
        });

        // Abgaben vorhanden?
        if(numSubmissions > 0){
            // Durchschnittsnote berechnen
            return (gradeSum / numSubmissions).toFixed(2);
        }
    }
    return undefined;
};
function isValidSubmission(submission){
    return  (submission.comment && submission.comment != "")
         || (submission.fileIds && submission.fileIds.length > 0);
}
function isGraded(submission){
    return  (submission.gradeComment && submission.gradeComment != '')
         || (submission.grade && Number.isInteger(submission.grade));
}
                    
const hasViewPermissionBefore = hook => {
    // Add populate to query to be able to filter permissions
    if((hook.params.query||{})['$populate']){
        if(!hook.params.query['$populate'].includes('courseId')){
            hook.params.query['$populate'].push('courseId');
        }
    }else{
        if(!hook.params.query){
            hook.params.query = {};
        }
        hook.params.query['$populate'] = ['courseId'];
    }
    const userId = (hook.params.account || {}).userId;
    // filter most homeworks where the user has no view permission
    if(!hook.params.query['$or']){
        hook.params.query['$or'] = [{teacherId: userId},
                                    {substitutionIds: userId},
                                    {'private': {$nin:[true]} }];
    }else{
        hook.params.query['$or'].push({teacherId: userId});
        hook.params.query['$or'].push({substitutionIds: userId});
        hook.params.query['$or'].push({'private': {$nin:[true]} });
    }
    return Promise.resolve(hook);
};

const hasViewPermissionAfter = hook => {
    // filter any other homeworks where the user has no view permission
    // user is teacher OR ( user is in courseId of task AND availableDate < Date.now() )
    // availableDate < Date.now()
    function hasPermission(e){
        const isTeacher = (e.teacherId == (hook.params.account || {}).userId) 
                        || (((e.courseId || {}).substitutionIds||[]).includes((hook.params.account || {}).userId.toString()));
        const isStudent = ( (e.courseId != null)
                        && ((e.courseId || {}).userIds || []).includes(((hook.params.account || {}).userId || "").toString()) );
        const published = (( new Date(e.availableDate) < new Date() )) && !e.private;   
        return isTeacher || (isStudent && published);
    }

    let data = JSON.parse(JSON.stringify(hook.result.data || hook.result));
    if(data[0] != undefined){
        data = data.filter(hasPermission);
    }else{
        // check if it is a single homework AND user has view permission
        if(data.schoolId != undefined && !hasPermission(data)){
            return Promise.reject(new errors.Forbidden("You don't have permissions!"));
        }
    }
    (hook.result.data)?(hook.result.data = data):(hook.result = data);
    return Promise.resolve(hook);
};

const addStats = hook => {
    let data = hook.result.data || hook.result;
    const submissionService = hook.app.service('/submissions');
    const arrayed = !(Array.isArray(data));
    data = (Array.isArray(data))?(data):([data]);
    return submissionService.find({query: {
            homeworkId: {$in: (data.map(n => n._id))}
        }}).then((submissions) => {
            data = data.map(function(e){
                var c = JSON.parse(JSON.stringify(e)); // don't know why, but without this line it's not working :/

                // save grade in assignment if user is student of this task
                const submission = submissions.data.filter(s => {
                    return ( (c._id.toString() == s.homeworkId.toString()) && (s.grade) );
                });
                if(submission.length == 1  && c.teacherId.toString() != hook.params.account.userId.toString()){
                    c.grade = submission[0].grade;
                }

                if( !c.private && (
                    ( ((c.courseId || {}).userIds || []).includes(hook.params.account.userId.toString()) && c.publicSubmissions )
<<<<<<< HEAD
                    || ( c.teacherId == hook.params.account.userId.toString() )
                    || ((c.courseId || {}).substitutionIds || []).includes(hook.params.account.userId.toString()) ) ){
                    let submissionP = (
                        submissions.data.filter(function(n){
                            return JSON.stringify(c._id) == JSON.stringify(n.homeworkId) && n.comment != undefined && n.comment != "";})
                        .map(e => {return (e.teamMembers.length || 1);})
                        .reduce((a, b) => a+b, 0)
                        / ((c.courseId || {}).userIds || []).length
                    )*100;
                    let gradeP = (submissions.data.filter(function(n){
                            return JSON.stringify(c._id) == JSON.stringify(n.homeworkId)
                                && ( n.gradeComment || n.grade)
                                && ( n.gradeComment != '' || Number.isInteger(n.grade) );})
                        .map(e => {return (e.teamMembers.length || 1);})
                        .reduce((a, b) => a+b, 0)
                        / ((c.courseId || {}).userIds || []).length
                    )*100;
=======
                    || ( c.teacherId == hook.params.account.userId.toString() ) ) ){

                    const NumberOfCourseMembers = ((c.courseId || {}).userIds || []).length;
                    const currentSubmissions = submissions.data.filter(function(submission){return c._id.toString() == submission.homeworkId.toString();});
                    const validSubmissions = currentSubmissions.filter(isValidSubmission);
                    const gradedSubmissions = currentSubmissions.filter(isGraded);
                    const NumberOfUsersWithSubmission = validSubmissions.map(e => {return ((e.teamMembers || []).length || 1);}).reduce((a, b) => a+b, 0);
                    const NumberOfGradedUsers = gradedSubmissions.map(e => {return ((e.teamMembers || []).length || 1);}).reduce((a, b) => a+b, 0);
                    const submissionPerc = ( NumberOfUsersWithSubmission / NumberOfCourseMembers)*100;
                    const gradePerc = (NumberOfGradedUsers / NumberOfCourseMembers)*100;

>>>>>>> 5a8691b3
                    c.stats = {
                        userCount:              ((c.courseId || {}).userIds || []).length,
                        submissionCount:        NumberOfUsersWithSubmission,
                        submissionPercentage:   (submissionPerc != Infinity)?submissionPerc.toFixed(2):undefined,
                        gradeCount:             NumberOfGradedUsers,
                        gradePercentage:        (gradePerc != Infinity)?gradePerc.toFixed(2):undefined,
                        averageGrade:           getAverageRating(currentSubmissions)
                    };
                }
                return c;
            });
            if(arrayed){data = data[0];}
            (hook.result.data)?(hook.result.data = data):(hook.result = data);
            return Promise.resolve(hook);
    });
};

exports.before = {
    all: [auth.hooks.authenticate('jwt'), (hook) => {
        if (hook.data && hook.data.description) {
            hook.data.description = stripJs(hook.data.description);
        }

        return hook;
    }],
    find: [globalHooks.mapPaginationQuery.bind(this), hasViewPermissionBefore],
    get: [hasViewPermissionBefore],
    create: [],
    update: [],
    patch: [globalHooks.permitGroupOperation],
    remove: [globalHooks.permitGroupOperation]
};

exports.after = {
  all: [],
  find: [hasViewPermissionAfter,addStats],
  get: [hasViewPermissionAfter,addStats],
  create: [],
  update: [],
  patch: [],
  remove: []
};<|MERGE_RESOLUTION|>--- conflicted
+++ resolved
@@ -114,25 +114,6 @@
 
                 if( !c.private && (
                     ( ((c.courseId || {}).userIds || []).includes(hook.params.account.userId.toString()) && c.publicSubmissions )
-<<<<<<< HEAD
-                    || ( c.teacherId == hook.params.account.userId.toString() )
-                    || ((c.courseId || {}).substitutionIds || []).includes(hook.params.account.userId.toString()) ) ){
-                    let submissionP = (
-                        submissions.data.filter(function(n){
-                            return JSON.stringify(c._id) == JSON.stringify(n.homeworkId) && n.comment != undefined && n.comment != "";})
-                        .map(e => {return (e.teamMembers.length || 1);})
-                        .reduce((a, b) => a+b, 0)
-                        / ((c.courseId || {}).userIds || []).length
-                    )*100;
-                    let gradeP = (submissions.data.filter(function(n){
-                            return JSON.stringify(c._id) == JSON.stringify(n.homeworkId)
-                                && ( n.gradeComment || n.grade)
-                                && ( n.gradeComment != '' || Number.isInteger(n.grade) );})
-                        .map(e => {return (e.teamMembers.length || 1);})
-                        .reduce((a, b) => a+b, 0)
-                        / ((c.courseId || {}).userIds || []).length
-                    )*100;
-=======
                     || ( c.teacherId == hook.params.account.userId.toString() ) ) ){
 
                     const NumberOfCourseMembers = ((c.courseId || {}).userIds || []).length;
@@ -144,7 +125,6 @@
                     const submissionPerc = ( NumberOfUsersWithSubmission / NumberOfCourseMembers)*100;
                     const gradePerc = (NumberOfGradedUsers / NumberOfCourseMembers)*100;
 
->>>>>>> 5a8691b3
                     c.stats = {
                         userCount:              ((c.courseId || {}).userIds || []).length,
                         submissionCount:        NumberOfUsersWithSubmission,
