--- conflicted
+++ resolved
@@ -20,7 +20,6 @@
 	return Promise.resolve(hook);
 };
 
-<<<<<<< HEAD
 const noSubmissionBefore = hook => {
     if(hook.data.coWorkers){
         if(!Array.isArray(hook.data.coWorkers)){
@@ -85,7 +84,7 @@
         }
         return Promise.resolve(hook);
     });
-=======
+
 const canGrade = hook => {
     if(Number.isInteger(hook.data.grade)){
         const homeworkService = hook.app.service('/homework');
@@ -100,22 +99,15 @@
     }else{
         return Promise.resolve(hook);
     }
->>>>>>> f4d0fa96
 };
 
 exports.before = {
   all: [auth.hooks.authenticate('jwt')],
   find: [globalHooks.mapPaginationQuery.bind(this)],
   get: [],
-<<<<<<< HEAD
-  create: [noSubmissionBefore, maxCoWorkers],
-  update: [noSubmissionBefore, maxCoWorkers],
-  patch: [noSubmissionBefore, maxCoWorkers],
-=======
-  create: [canGrade],
-  update: [canGrade],
-  patch: [canGrade],
->>>>>>> f4d0fa96
+  create: [noSubmissionBefore, maxCoWorkers, canGrade],
+  update: [noSubmissionBefore, maxCoWorkers, canGrade],
+  patch:  [noSubmissionBefore, maxCoWorkers, canGrade],
   remove: []
 };
 
