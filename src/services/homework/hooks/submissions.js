--- conflicted
+++ resolved
@@ -117,68 +117,6 @@
     }
 };
 
-<<<<<<< HEAD
-const preventMultipleSubmissions = hook => {
-    if(!(hook.data.grade || hook.data.gradeComment)){ // if student wan't to submit anything
-        // get all the submissions for the homework
-        const submissionService = hook.app.service('/submissions');
-        return submissionService.find({
-            query: {
-                homeworkId: hook.data.homeworkId,
-                $populate: ['studentId']
-        }}).then((submissions) => {
-            if(hook.method == "create"){
-                // check that no one has already submitted for the current User
-                let submissionsForMe = submissions.data.filter(submissionRAW => { // is there an submission for the current user?
-                    let submissions = JSON.parse(JSON.stringify(submissionRAW));
-                    return (submissions.teamMembers.includes(hook.params.account.userId.toString()))
-                           && (submissions.studentId._id.toString() != hook.params.account.userId.toString());
-                });
-                if(submissionsForMe.length > 0){
-                    return Promise.reject(new errors.Conflict({
-                      "message": submissionsForMe[0].studentId.firstName + " " + submissionsForMe[0].studentId.lastName + " hat bereits für dich abgegeben!"
-                    }));
-                }
-            }
-            function teamMemberHasAlreadySubmitted(Promise, hook, submissions, newTeamMembers){
-                let toRemove = '';
-                let submissionsForTeamMembers = submissions.data.filter(submissionRAW => {
-                    let submission = JSON.parse(JSON.stringify(submissionRAW));
-                    for (var i = 0; i < newTeamMembers.length; i++) {
-                        const teamMember = newTeamMembers[i].toString();
-                        if(submission.teamMembers.includes(teamMember)
-                            || (submission.studentId._id.toString() == teamMember)
-                        ){
-                            toRemove += (toRemove == '')?'':', ';
-                            toRemove += submission.studentId.firstName + ' ' + submission.studentId.lastName;
-                            return true;
-                        }
-                    }
-                    return false;
-                });
-                if(submissionsForTeamMembers.length > 0){
-                    return Promise.reject(new errors.Conflict({
-                      "message": toRemove + ((submissionsForTeamMembers.length == 1)?' hat':' haben') + ' bereits eine Lösung abgegeben! Entferne diese' + ((submissionsForTeamMembers.length == 1)?'s Mitglied!':' Mitglieder!')
-                    }));
-                }else{
-                    return Promise.resolve(hook);
-                }
-            }
-            // check if a teamMember submitted a solution on his own => display names
-            if(hook.data.teamMembers){
-                // patch => only check for new team members
-                if(hook.id){
-                    return hook.app.service('/submissions').get(hook.id,{account: {userId: hook.params.account.userId}})
-                    .then(currentSubmission => {
-                        currentSubmission = JSON.parse(JSON.stringify(currentSubmission));
-                        const newTeamMembers = hook.data.teamMembers.filter(teamMember => {
-                            return !currentSubmission.teamMembers.includes(teamMember.toString());
-                        });
-                        return teamMemberHasAlreadySubmitted(Promise, hook, submissions, newTeamMembers);
-                    });
-                }else{
-                    return teamMemberHasAlreadySubmitted(Promise, hook, submissions, hook.data.teamMembers);
-=======
 const noSubmissionBefore = hook => {
     // check that no one has already submitted for the current User
     let submissionsForMe = hook.data.submissions.filter(submission => { // is there an submission for the current user?
@@ -213,7 +151,6 @@
                     toRemove += (toRemove == '')?'':', ';
                     toRemove += submission.studentId.firstName + ' ' + submission.studentId.lastName;
                     return true;
->>>>>>> 033bbc9b
                 }
             }
             return false;
@@ -229,26 +166,6 @@
 };
 
 const maxTeamMembers = hook => {
-<<<<<<< HEAD
-    if(hook.data.homeworkId && hook.data.teamMembers){
-        const homeworkService = hook.app.service('/homework');
-        return homeworkService.get(hook.data.homeworkId,
-            {account: {userId: hook.params.account.userId}})
-        .then(homework => {
-            if(hook.data.teamMembers.length > 1 && !homework.teamSubmissions){
-                return Promise.reject(new errors.Conflict({
-                      "message": "Teamabgaben sind nicht erlaubt!"
-                    }));
-            }
-            if(homework.teamSubmissions && homework.maxTeamMembers
-            && homework.maxTeamMembers >= 1 && hook.data.teamMembers.length > homework.maxTeamMembers){
-                return Promise.reject(new errors.Conflict({
-                      "message": "Dein Team ist größer als erlaubt! ( maximal "+ homework.maxTeamMembers +" Teammitglieder erlaubt)"
-                    }));
-            }
-            return Promise.resolve(hook);
-        });
-=======
     if(!hook.data.isTeacher && hook.data.homework.teamSubmissions){
         if((hook.data.homework.maxTeamMembers||0)>= 1
             && hook.data.teamMembers.length > hook.data.homework.maxTeamMembers){
@@ -256,7 +173,6 @@
               "message": "Dein Team ist größer als erlaubt! ( maximal "+ hook.data.homework.maxTeamMembers +" Teammitglieder erlaubt)"
             }));
         }
->>>>>>> 033bbc9b
     }else{
         if((hook.data.teamMembers||[]).length > 1){
             return Promise.reject(new errors.Conflict({
@@ -310,23 +226,13 @@
 };
 
 exports.before = {
-<<<<<<< HEAD
-  all: [auth.hooks.authenticate('jwt')],
+  all: [auth.hooks.authenticate('jwt'), stringifyUserId],
   find: [globalHooks.hasPermission('SUBMISSIONS_VIEW'), globalHooks.mapPaginationQuery.bind(this)],
   get: [globalHooks.hasPermission('SUBMISSIONS_VIEW')],
-  create: [globalHooks.hasPermission('SUBMISSIONS_CREATE'), setTeamMembers, normalizeTeamMembers, preventMultipleSubmissions, maxTeamMembers, canGrade],
-  update: [globalHooks.hasPermission('SUBMISSIONS_EDIT'), hasEditPermission, normalizeTeamMembers, canRemoveTeamMember, preventMultipleSubmissions, maxTeamMembers, canGrade],
-  patch: [globalHooks.hasPermission('SUBMISSIONS_EDIT'), hasEditPermission, normalizeTeamMembers, canRemoveTeamMember, preventMultipleSubmissions, maxTeamMembers, canGrade],
-  remove: [globalHooks.hasPermission('SUBMISSIONS_CREATE'), hasEditPermission]
-=======
-  all: [auth.hooks.authenticate('jwt'), stringifyUserId],
-  find: [globalHooks.mapPaginationQuery.bind(this)],
-  get: [],
-  create: [                      insertHomeworkData, insertSubmissionsData, setTeamMembers, noSubmissionBefore,                     noDuplicateSubmissionForTeamMembers, maxTeamMembers, canGrade],
-  update: [insertSubmissionData, insertHomeworkData, insertSubmissionsData, hasEditPermission, preventNoTeamMember, canRemoveOwner, noDuplicateSubmissionForTeamMembers, maxTeamMembers, canGrade],
-  patch:  [insertSubmissionData, insertHomeworkData, insertSubmissionsData, hasEditPermission, preventNoTeamMember, canRemoveOwner, noDuplicateSubmissionForTeamMembers, maxTeamMembers, canGrade],
-  remove: [insertSubmissionData, insertHomeworkData, insertSubmissionsData, hasDeletePermission]
->>>>>>> 033bbc9b
+  create: [globalHooks.hasPermission('SUBMISSIONS_CREATE'), insertHomeworkData, insertSubmissionsData, setTeamMembers, noSubmissionBefore,                     noDuplicateSubmissionForTeamMembers, maxTeamMembers, canGrade],
+  update: [globalHooks.hasPermission('SUBMISSIONS_EDIT'), insertSubmissionData, insertHomeworkData, insertSubmissionsData, hasEditPermission, preventNoTeamMember, canRemoveOwner, noDuplicateSubmissionForTeamMembers, maxTeamMembers, canGrade],
+  patch:  [globalHooks.hasPermission('SUBMISSIONS_EDIT'), insertSubmissionData, insertHomeworkData, insertSubmissionsData, hasEditPermission, preventNoTeamMember, canRemoveOwner, noDuplicateSubmissionForTeamMembers, maxTeamMembers, canGrade],
+  remove: [globalHooks.hasPermission('SUBMISSIONS_CREATE'), insertSubmissionData, insertHomeworkData, insertSubmissionsData, hasDeletePermission]
 };
 
 exports.after = {
