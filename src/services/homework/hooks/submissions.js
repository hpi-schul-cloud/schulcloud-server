--- conflicted
+++ resolved
@@ -390,21 +390,6 @@
 	throw new Forbidden();
 };
 
-<<<<<<< HEAD
-const filterApplicableSubmissions = async (context) => {
-	const currentUserId = context.params.account.userId;
-	const submissions = context.result.data;
-
-	const filterSubmission = await Promise.all(submissions.map((submission) => hasViewPermission(context, submission, currentUserId)));
-	const result = submissions.filter((_v, index) => filterSubmission[index]);
-
-	context.result.total = result.length;
-	context.result.data = result;
-	return Promise.resolve(context);
-};
-
-=======
->>>>>>> 8bf073f9
 exports.before = () => ({
 	all: [authenticate('jwt'), stringifyUserId],
 	find: [
