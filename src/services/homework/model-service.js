const service = require('feathers-mongoose');
const { homeworkModel, submissionModel } = require('./model');
const hooks = require('./hooks');
const submissionHooks = require('./hooks/submissions');

module.exports = function setup() {
	const app = this;

	/* Homework model */
	app.use(
		'/homework',
		service({
			Model: homeworkModel,
			paginate: {
				default: 100000,
				max: 100000,
			},
			lean: true,
			multi: true,
<<<<<<< HEAD
			whitelist: [ '$exists', '$elemMatch', '$regex', '$skip', '$populate' ],
=======
			whitelist: ['$exists', '$elemMatch', '$regex', '$skip', '$populate'],
>>>>>>> 1b6fa7ad
		})
	);
	const hwService = app.service('/homework');
	hwService.hooks({
		before: hooks.before(),
		after: hooks.after,
	});

	/* Submission model */
	app.use(
		'/submissions',
		service({
			Model: submissionModel,
			paginate: {
				default: 500,
				max: 5000,
			},
			lean: true,
			multi: true,
<<<<<<< HEAD
			whitelist: [ '$exists', '$elemMatch', '$regex', '$skip', '$populate' ],
=======
			whitelist: ['$exists', '$elemMatch', '$regex', '$skip', '$populate'],
>>>>>>> 1b6fa7ad
		})
	);
	const submissionService = app.service('/submissions');
	submissionService.hooks({
		before: submissionHooks.before(),
		after: submissionHooks.after,
	});
};<|MERGE_RESOLUTION|>--- conflicted
+++ resolved
@@ -17,11 +17,7 @@
 			},
 			lean: true,
 			multi: true,
-<<<<<<< HEAD
-			whitelist: [ '$exists', '$elemMatch', '$regex', '$skip', '$populate' ],
-=======
 			whitelist: ['$exists', '$elemMatch', '$regex', '$skip', '$populate'],
->>>>>>> 1b6fa7ad
 		})
 	);
 	const hwService = app.service('/homework');
@@ -41,11 +37,7 @@
 			},
 			lean: true,
 			multi: true,
-<<<<<<< HEAD
-			whitelist: [ '$exists', '$elemMatch', '$regex', '$skip', '$populate' ],
-=======
 			whitelist: ['$exists', '$elemMatch', '$regex', '$skip', '$populate'],
->>>>>>> 1b6fa7ad
 		})
 	);
 	const submissionService = app.service('/submissions');
