const request = require('request-promise-native');
const { static: staticContent } = require('@feathersjs/express');
const path = require('path');
const queryString = require('qs');

const { Configuration } = require('@hpi-schul-cloud/commons');
<<<<<<< HEAD
const courseCalendar = require('./courseCalendar');
=======
const courseCalendarSetup = require('./courseCalendar');
>>>>>>> a052732f

const hooks = require('./hooks');

/**
 * converts a jsonApi-event to a plain event
 * @param event {object}
 */
const convertJsonApiToEvent = (event) => {
	event._id = event.attributes.uid;
	event.start = new Date(event.attributes.dtstart).getTime();
	event.end = new Date(event.attributes.dtend).getTime();
	event.summary = event.attributes.summary;
	event.title = event.attributes.summary;
	event.location = event.attributes.location;
	event.description = event.attributes.description;

	// calendar service ignore case of x-params on event-creation
	event['x-sc-courseId'] = event.attributes['x-sc-courseid'];
	event['x-sc-teamId'] = event.attributes['x-sc-teamid'];
	event['x-sc-courseTimeId'] = event.attributes['x-sc-coursetimeid'];

	return event;
};

/**
 * Converts the Server-Request-Body to JsonApi-Body
 * @param body
 * @returns {object} - valid json-api body for calendar-service
 */
const convertEventToJsonApi = (body) => ({
	data: [
		{
			type: 'event',
			attributes: {
				summary: body.summary,
				location: body.location,
				description: body.description,
				dtstart: body.startDate,
				dtend: body.endDate || new Date(new Date(body.startDate).getTime() + body.duration).toISOString(),
				dtstamp: new Date(),
				transp: 'OPAQUE',
				sequence: 0,
				repeat_freq: body.frequency,
				repeat_wkst: body.weekday,
				repeat_until: body.repeat_until,
				'x-sc-courseId': body.courseId,
				'x-sc-teamId': body.teamId,
				'x-sc-featureVideoConference': body.featureVideoConference === 'on',
				'x-sc-courseTimeId': body.courseTimeId,
			},
			relationships: {
				'scope-ids': [body.scopeId],
				'separate-users': false,
			},
		},
	],
});

class Service {
	constructor(options) {
		this.options = options || {};
		this.docs = {
			description: 'A proxy-service to handle the standalone schul-cloud calendar service ',
			create: {
				parameters: [
					{
						description: 'the title or summary of a event',
						name: 'summary',
						type: 'string',
					},
					{
						description: 'the location of a event',
						name: 'location',
						type: 'string',
					},
					{
						description: 'the description of a event',
						name: 'description',
						type: 'string',
					},
					{
						description: 'the startDate of a event',
						name: 'startDate',
						type: 'date',
					},
					{
						description: 'the endDate of a event',
						name: 'endDate',
						type: 'date',
					},
					{
						description: 'the duration of a event',
						name: 'duration',
						type: 'number',
					},
					{
						description: 'the frequency of a event',
						name: 'frequency',
						type: 'string',
					},
					{
						description: 'the weekday of a event',
						name: 'weekday',
						type: 'string',
					},
					{
						description: 'the repeat_until of a event',
						name: 'repeat_until',
						type: 'date',
					},
					{
						description: 'the course reference of a event, e.g. for linking to a course page',
						name: 'courseId',
						type: 'string',
					},
					{
						description: 'the course-time reference of a event, e.g. for linking to a specific course-time',
						name: 'courseTimeId',
						type: 'string',
					},
					{
						description: 'the scope reference of a event',
						name: 'scopeId',
						type: 'string',
					},
				],
				summary: 'Creates a new event for the given scope',
			},
			find: {
				parameters: [
					{
						description: 'a valid user id',
						required: true,
						name: 'userId',
						type: 'string',
					},
				],
				summary: 'Gets all events for a given user',
			},
			remove: {
				parameters: [
					{
						description: 'a valid event id',
						required: true,
						in: 'path',
						name: 'id',
						type: 'string',
					},
				],
				summary: 'Deletes a event from the calendar-service',
			},
			update: {
				parameters: [
					{
						description: 'a valid event id',
						required: true,
						in: 'path',
						name: 'id',
						type: 'string',
					},
				],
				summary: 'Updates a event from the calendar-service',
			},
		};
	}

	create(data, params) {
		const serviceUrls = this.app.get('services') || {};

		const userId = (params.query || {}).userId || (params.account || {}).userId || params.payload.userId;
		const options = {
			uri: `${serviceUrls.calendar}/events/`,
			method: 'POST',
			headers: {
				Authorization: userId,
			},
			body: convertEventToJsonApi(data),
			json: true,
			timeout: Configuration.get('REQUEST_TIMEOUT'),
		};

		return request(options).then((events) => {
			events = (events.data || []).map((event) =>
				Object.assign(event, {
					title: event.summary,
					allDay: false, // TODO: find correct value
					start: Date.parse(event.dtstart),
					end: Date.parse(event.dtend),
					url: '', // TODO: add x-sc-field
				})
			);
			return events.map(convertJsonApiToEvent);
		});
	}

	find(params) {
		const serviceUrls = this.app.get('services') || {};
		const userId = (params.query || {}).userId || (params.account || {}).userId || params.payload.userId;
		const options = {
			uri: `${serviceUrls.calendar}/events?${queryString.stringify(params.query)}`,
			headers: {
				Authorization: userId,
			},
			json: true,
			timeout: Configuration.get('REQUEST_TIMEOUT'),
		};

		return request(options).then((events) => {
			events =
				(params.query || {}).userId ||
				(events.data || events || []).map((event) =>
					Object.assign(event, {
						title: event.summary,
						allDay: false, // TODO: find correct value
						start: Date.parse(event.dtstart),
						end: Date.parse(event.dtend),
					})
				);

			return events.map(convertJsonApiToEvent);
		});
	}

	remove(id, params) {
		const serviceUrls = this.app.get('services') || {};

		const userId = (params.query || {}).userId || (params.account || {}).userId || params.payload.userId;
		const options = {
			uri: `${serviceUrls.calendar}/events/${id}`,
			headers: {
				Authorization: userId,
			},
			json: true,
			method: 'DELETE',
			timeout: Configuration.get('REQUEST_TIMEOUT'),
			body: { data: [{ type: 'event' }] },
		};

		return request(options).then((res) => {
			// calendar returns nothing if event was successfully deleted
			if (!res) return { message: 'Successful deleted event' };
			return res;
		});
	}

	update(id, data, params) {
		const serviceUrls = this.app.get('services') || {};

		const userId = (params.query || {}).userId || (params.account || {}).userId || params.payload.userId;
		const options = {
			uri: `${serviceUrls.calendar}/events/${id}`,
			method: 'PUT',
			headers: {
				Authorization: userId,
			},
			body: convertEventToJsonApi(data),
			json: true,
			timeout: Configuration.get('REQUEST_TIMEOUT'),
		};

		return request(options).then((events) => {
			events = events.data || events || [];
			return events.map(convertJsonApiToEvent);
		});
	}

	setup(app) {
		this.app = app;
	}
}

// TODO: Move this to a real index file without including base service
module.exports = function () {
	const app = this;

	app.use('/calendar/api', staticContent(path.join(__dirname, '/docs/openapi.yaml')));
<<<<<<< HEAD
	
	app.configure(courseCalendar);
=======

	app.configure(courseCalendarSetup);
>>>>>>> a052732f
	app.use('/calendar', new Service());
	const contentService = app.service('/calendar');
	contentService.hooks(hooks);
};

module.exports.Service = Service;<|MERGE_RESOLUTION|>--- conflicted
+++ resolved
@@ -4,11 +4,7 @@
 const queryString = require('qs');
 
 const { Configuration } = require('@hpi-schul-cloud/commons');
-<<<<<<< HEAD
-const courseCalendar = require('./courseCalendar');
-=======
 const courseCalendarSetup = require('./courseCalendar');
->>>>>>> a052732f
 
 const hooks = require('./hooks');
 
@@ -285,13 +281,8 @@
 	const app = this;
 
 	app.use('/calendar/api', staticContent(path.join(__dirname, '/docs/openapi.yaml')));
-<<<<<<< HEAD
-	
-	app.configure(courseCalendar);
-=======
 
 	app.configure(courseCalendarSetup);
->>>>>>> a052732f
 	app.use('/calendar', new Service());
 	const contentService = app.service('/calendar');
 	contentService.hooks(hooks);
