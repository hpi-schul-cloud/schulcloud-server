--- conflicted
+++ resolved
@@ -9,18 +9,14 @@
 	}
 
 	async send(options) {
-		return request(options);
+		return axios(options);
 	}
 
 	remove(id, params) {
 		const userId = (params.query || {}).userId || (params.account || {}).userId || params.payload.userId;
 		const options = {
-<<<<<<< HEAD
 			uri: `${Configuration.get('CALENDAR_URI')}/scopes/${id}`,
-=======
-			url: `${calendarUri}/scopes/${id}`,
 			method: 'DELETE',
->>>>>>> 58bb9aca
 			headers: {
 				Authorization: userId,
 			},
@@ -28,11 +24,7 @@
 			data: { data: [{ type: 'event' }] },
 		};
 
-<<<<<<< HEAD
-		return this.send(options).then((res) => {
-=======
 		return axios(options).then((res) => {
->>>>>>> 58bb9aca
 			// calendar returns nothing if event was successfully deleted
 			if (!res.data) return { message: 'Successful deleted event' };
 			return res;
