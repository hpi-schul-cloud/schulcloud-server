// model.js - A mongoose model
//
// See http://mongoosejs.com/docs/models.html
// for more of what you can do here.

const mongoose = require('mongoose');
const { enableAuditLog } = require('../../utils/database');

const tspBaseType = require('../sync/strategies/TSP/TSPBaseSyncer').SYNCER_TARGET;
const tspSchoolType = require('../sync/strategies/TSP/TSPSchoolSyncer').SYNCER_TARGET;

const { Schema } = mongoose;

const types = [
	'local', // username + password
	'moodle',
	'itslearning',
	'lernsax',
	'iserv', // SSO providers
	'ldap', // general and provider-specific LDAP
	tspBaseType,
	tspSchoolType, // Thüringer Schul-Portal
];

const systemSchema = new Schema(
	{
		type: { type: String, required: true, enum: types },
		url: { type: String, required: false },
		alias: { type: String },
		oaClientId: { type: String }, // just for oauth2-systems
		oaClientSecret: { type: String }, // just for oauth2-systems
<<<<<<< HEAD
		oauthConfig: {
			clientId: { type: String, required: true },
			authEndpoint: { type: String, required: true },
			codeRedirectUri: { type: String, required: true },
			responseType: { type: String, required: true },
			scope: { type: String, required: true },
=======
		oauthconfig: {
			type: {
				client_id: { type: String, required: true },
				auth_endpoint: { type: String, required: true },
				code_redirect_uri: { type: String, required: true },
				response_type: { type: String, required: true },
				scope: { type: String, required: true },
			},
			required: false,
>>>>>>> b748a249
		},
		ldapConfig: {
			active: { type: Boolean },
			federalState: { type: Schema.Types.ObjectId, ref: 'federalstate' },
			lastSyncAttempt: { type: Date },
			lastSuccessfulFullSync: { type: Date },
			lastSuccessfulPartialSync: { type: Date },
			lastModifyTimestamp: { type: String },
			url: { type: String },
			rootPath: { type: String },
			searchUser: { type: String },
			searchUserPassword: { type: String },
			provider: { type: String },
			providerOptions: {
				schoolName: { type: String },
				userPathAdditions: { type: String },
				classPathAdditions: { type: String },
				roleType: { type: String },
				userAttributeNameMapping: {
					givenName: { type: String },
					sn: { type: String },
					dn: { type: String },
					uuid: { type: String },
					uid: { type: String },
					mail: { type: String },
					role: { type: String },
				},
				roleAttributeNameMapping: {
					roleStudent: { type: String },
					roleTeacher: { type: String },
					roleAdmin: { type: String },
					roleNoSc: { type: String },
				},
				classAttributeNameMapping: {
					description: { type: String },
					dn: { type: String },
					uniqueMember: { type: String },
				},
			},
		},
		tsp: {
			identifier: { type: String }, // "schuleNummer"
			schoolName: { type: String }, // "schuleName"
			baseUrl: { type: String },
		},
	},
	{
		timestamps: true,
	}
);

enableAuditLog(systemSchema);

const systemModel = mongoose.model('system', systemSchema);

module.exports = systemModel;<|MERGE_RESOLUTION|>--- conflicted
+++ resolved
@@ -29,24 +29,15 @@
 		alias: { type: String },
 		oaClientId: { type: String }, // just for oauth2-systems
 		oaClientSecret: { type: String }, // just for oauth2-systems
-<<<<<<< HEAD
 		oauthConfig: {
-			clientId: { type: String, required: true },
-			authEndpoint: { type: String, required: true },
-			codeRedirectUri: { type: String, required: true },
-			responseType: { type: String, required: true },
-			scope: { type: String, required: true },
-=======
-		oauthconfig: {
 			type: {
-				client_id: { type: String, required: true },
-				auth_endpoint: { type: String, required: true },
-				code_redirect_uri: { type: String, required: true },
-				response_type: { type: String, required: true },
+				clientId: { type: String, required: true },
+				authEndpoint: { type: String, required: true },
+				codeRedirectUri: { type: String, required: true },
+				responseType: { type: String, required: true },
 				scope: { type: String, required: true },
 			},
 			required: false,
->>>>>>> b748a249
 		},
 		ldapConfig: {
 			active: { type: Boolean },
