--- conflicted
+++ resolved
@@ -23,17 +23,16 @@
 }
 
 class SilentError extends ApplicationError {
-<<<<<<< HEAD
+	constructor(cause) {
+		// hide the real cause - is not a part of any response object
+		super(INTERNAL_SERVER_ERROR, cause);
+	}
+    
 	/**
 	 * A silent error is thrown when we not want to report it to a user via REST. Instead this property content is returned in case of success and error.
 	 */
 	static get RESPONSE_CONTENT() {
 		return { success: 'success' };
-=======
-	constructor(cause) {
-		// hide the real cause - is not a part of any response object
-		super(INTERNAL_SERVER_ERROR, cause);
->>>>>>> 58802c6b
 	}
 }
 
