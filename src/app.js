const path = require('path');
const express = require('@feathersjs/express');
const favicon = require('serve-favicon');
const compress = require('compression');
const cors = require('cors');
const feathers = require('@feathersjs/feathers');
const configuration = require('@feathersjs/configuration');
const rest = require('@feathersjs/express/rest');
const bodyParser = require('body-parser');
const socketio = require('@feathersjs/socketio');
const winston = require('winston');
const middleware = require('./middleware');
const sockets = require('./sockets');
const services = require('./services/');
const defaultHeaders = require('./middleware/defaultHeaders');
const handleResponseType = require('./middleware/handleReponseType');
const secrets = require('./middleware/secret');
const setupSwagger = require('./swagger');
const allHooks = require('./app.hooks');

require('console-stamp')(console);
require('console-stamp')(winston);

const app = express(feathers());
const config = configuration();

app.configure(config);
setupSwagger(app);

app.set('secrets', secrets);
<<<<<<< HEAD
=======

// set custom response header for ha proxy
if (process.env.KEEP_ALIVE) {
	app.use((req, res, next) => {
		res.setHeader('Connection', 'Keep-Alive');
		next();
	});
}

>>>>>>> 4dfcc986
app.use(compress())
	.options('*', cors())
	.use(cors())
	.use(favicon(path.join(app.get('public'), 'favicon.ico')))
	.use('/', express.static('public'))
	.use(bodyParser.json())
	.use(bodyParser.urlencoded({ extended: true }))
	.use(bodyParser.raw({ type: () => true, limit: '10mb' }))

	.use(defaultHeaders)
	.get('/system_info/haproxy', (req, res) => { res.send({ timestamp: new Date().getTime() }); })
	.get('/ping', (req, res) => { res.send({ message: 'pong', timestamp: new Date().getTime() }); })
	.configure(rest(handleResponseType))
	.configure(socketio())

	.use((req, res, next) => {
		// pass header into hooks.params
		req.feathers.headers = req.headers;
		next();
	})
	.configure(services)

	.configure(sockets)
	.configure(middleware)
	.hooks(allHooks);

winston.cli(); // optimize for cli, like using colors
winston.level = 'debug';

module.exports = app;<|MERGE_RESOLUTION|>--- conflicted
+++ resolved
@@ -28,8 +28,6 @@
 setupSwagger(app);
 
 app.set('secrets', secrets);
-<<<<<<< HEAD
-=======
 
 // set custom response header for ha proxy
 if (process.env.KEEP_ALIVE) {
@@ -39,7 +37,6 @@
 	});
 }
 
->>>>>>> 4dfcc986
 app.use(compress())
 	.options('*', cors())
 	.use(cors())
