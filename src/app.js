--- conflicted
+++ resolved
@@ -7,62 +7,27 @@
 const configuration = require('@feathersjs/configuration');
 const rest = require('@feathersjs/express/rest');
 const bodyParser = require('body-parser');
-<<<<<<< HEAD
-const socketio = require('feathers-socketio');
-const winston = require('winston');
-const middleware = require('./middleware');
-const sockets = require('./sockets');
-const services = require('./services');
-=======
 const socketio = require('@feathersjs/socketio');
 const winston = require('winston');
 const middleware = require('./middleware');
 const sockets = require('./sockets');
 const services = require('./services/');
->>>>>>> 08a3c748
 const defaultHeaders = require('./middleware/defaultHeaders');
 const handleResponseType = require('./middleware/handleReponseType');
 const secrets = require('./middleware/secret');
 const setupSwagger = require('./swagger');
-<<<<<<< HEAD
-// const prettyError = require('pretty-error').start();
-=======
->>>>>>> 08a3c748
 const allHooks = require('./app.hooks');
 
 require('console-stamp')(console);
 require('console-stamp')(winston);
-<<<<<<< HEAD
 
 const app = feathers();
 const config = configuration(path.join(__dirname, '..'));
-=======
-
-let secrets;
-try {
-	if (['production', 'lokal'].includes(process.env.NODE_ENV)) {
-		// eslint-disable-next-line global-require
-		secrets = require('../config/secrets.js');
-	} else {
-		// eslint-disable-next-line global-require
-		secrets = require('../config/secrets.json');
-	}
-} catch (error) {
-	secrets = {};
-}
-
-const app = express(feathers());
-const config = configuration();
->>>>>>> 08a3c748
 
 app.configure(config);
 setupSwagger(app);
 
 app.set('secrets', secrets);
-<<<<<<< HEAD
-=======
-
->>>>>>> 08a3c748
 app.use(compress())
 	.options('*', cors())
 	.use(cors())
@@ -73,15 +38,10 @@
 	.use(bodyParser.raw({ type: () => true, limit: '10mb' }))
 
 	.use(defaultHeaders)
-<<<<<<< HEAD
 	.get('/system_info/haproxy', (req, res) => { res.send({ timestamp: new Date().getTime() });})
 	.get('/ping', (req, res) => { res.send({ message: 'pong', timestamp: new Date().getTime() });})
 
 	.configure(hooks())
-=======
-	.get('/system_info/haproxy', (req, res) => { res.send({ "timestamp":new Date().getTime() });})
-	.get('/ping', (req, res) => { res.send({ "message":"pong","timestamp":new Date().getTime() });})
->>>>>>> 08a3c748
 	.configure(rest(handleResponseType))
 	.configure(socketio())
 
@@ -92,10 +52,6 @@
 	})
 	.configure(services)
 
-<<<<<<< HEAD
-=======
-	.configure(socketio())
->>>>>>> 08a3c748
 	.configure(sockets)
 	.configure(middleware)
 	.hooks(allHooks);
