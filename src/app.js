--- conflicted
+++ resolved
@@ -38,15 +38,8 @@
 	.use(bodyParser.raw({ type: () => true, limit: '10mb' }))
 
 	.use(defaultHeaders)
-<<<<<<< HEAD
-	.get('/system_info/haproxy', (req, res) => { res.send({ timestamp: new Date().getTime() });})
-	.get('/ping', (req, res) => { res.send({ message: 'pong', timestamp: new Date().getTime() });})
-
-	.configure(hooks())
-=======
 	.get('/system_info/haproxy', (req, res) => { res.send({ timestamp: new Date().getTime() }); })
 	.get('/ping', (req, res) => { res.send({ message: 'pong', timestamp: new Date().getTime() }); })
->>>>>>> 3863083e
 	.configure(rest(handleResponseType))
 	.configure(socketio())
 
