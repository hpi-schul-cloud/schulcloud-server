<<<<<<< HEAD
const socketio = require('feathers-socketio');
=======
const socketio = require('@feathersjs/socketio');
>>>>>>> 08a3c748
const clipboard = require('./clipboard');

module.exports = function () {
	const app = this;
	const configSocketIo = socketio((io) => {
		io.use((socket, next) => {
			app.passport.authenticate('jwt')(socket.handshake)
				.then((payload) => {
					socket.client.userId = payload.data.account.userId;
					next();
				})
				.catch(() => {
					next(new Error('Authentication error'));
				});
		});
	});

	// configure your socket here
	// make use of a namespace io.of('<namespace>') and connect it as <url>/<namespace>;
	app.configure(clipboard);

	app.configure(configSocketIo);
};<|MERGE_RESOLUTION|>--- conflicted
+++ resolved
@@ -1,8 +1,4 @@
-<<<<<<< HEAD
-const socketio = require('feathers-socketio');
-=======
 const socketio = require('@feathersjs/socketio');
->>>>>>> 08a3c748
 const clipboard = require('./clipboard');
 
 module.exports = function () {
