<<<<<<< HEAD
const disconnect = socket => () => {
	const { user, course } = socket.meta;
	delete course.users[user.id];
	course.desks[user.bucket][user.id].userConnected = false;
	course.broadcastUpdate('users', 'desks');
};

const addMedia = socket => (meta) => {
	const { user, course } = socket.meta;
	const { medium } = meta;
	medium.id = ++course.lastId;
	medium.sender = user && user.name;
	if (!course.desks[meta.deskType][meta.desk]) return;
	course.desks[meta.deskType][meta.desk].media.push(medium);
	course.broadcastUpdate('desks');
};

const deleteMedia = socket => (id) => {
	const { course } = socket.meta;
	Object.keys(course.desks).forEach((deskType) => {
		if (!course.desks[deskType]) return;
		Object.keys(course.desks[deskType]).forEach((desk) => {
			desk = course.desks[deskType][desk];
			if (desk.media) {
				desk.media = desk.media.filter(medium => medium.id !== id);
			}
		});
	});
	course.broadcastUpdate('desks');
};

const setBoardLayout = socket => ({ desk, deskType, key, maxElements }) => {
	const { course } = socket.meta;
	const deskObject = course.desks[deskType][desk];
	if (!deskObject) return;
	const { board } = deskObject;
	board.layout = key;
	board.maxElements = maxElements;
	board.media = Object.values(board.media)
		.filter(media => !!media)
		.slice(0, maxElements || 1)
		.reduce((acc, media, i) => {
			acc[i] = media;
			return acc;
		}, {});
	course.broadcastUpdate('desks');
};

const setMediaOnBoard = socket => ({ desk, deskType, slot, media }) => {
	const { course } = socket.meta;
	let { board } = course.desks[deskType][desk];
	if (slot === undefined) {
		for (let i = 0; i < board.maxElements; i++) {
			if (!board.media[i]) {
				slot = i;
				break;
			}
		}
	}
	if (slot === undefined) {
		slot = 0;
	}
	board.media[slot] = media;
	course.broadcastUpdate('desks');
};

const createGroupDesk = socket => ({ name }) => {
	const { course } = socket.meta;
	course.desks.groups[name] = {
		media: [],
		board: {
			layout: '1x1',
			media: {},
		},
		name,
	};
	course.broadcastUpdate('desks');
};

module.exports = (socket) => {
	socket.on('disconnect', disconnect(socket));
	socket.on('ADD_MEDIA', addMedia(socket));
	socket.on('DELETE_MEDIA', deleteMedia(socket));
	socket.on('SET_BOARD_LAYOUT', setBoardLayout(socket));
	socket.on('SET_MEDIA_ON_BOARD', setMediaOnBoard(socket));
	socket.on('CREATE_GROUP_DESK', createGroupDesk(socket));
=======
module.exports = (socket) => {
	socket.on('disconnect', () => {
		const { user, course } = socket.meta;
		delete course.users[user.id];
		course.desks[user.bucket][user.id].userConnected = false;
		course.broadcastUpdate('users', 'desks');
	});

	socket.on('ADD_MEDIA', (meta) => {
		const { user, course } = socket.meta;
		const { medium } = meta;
		medium.id = ++course.lastId;
		medium.sender = user && user.name;
		if (!course.desks[meta.deskType][meta.desk]) return;
		course.desks[meta.deskType][meta.desk].media.push(medium);
		course.broadcastUpdate('desks');
	});

	socket.on('DELETE_MEDIA', (id) => {
		const { user, course } = socket.meta;
		Object.keys(course.desks).forEach((deskType) => {
			if (!course.desks[deskType]) return;
			Object.keys(course.desks[deskType]).forEach((desk) => {
				desk = course.desks[deskType][desk];
				if (desk.media) {
					desk.media = desk.media.filter(medium => medium.id !== id);
				}
			});
		});
		course.broadcastUpdate('desks');
	});

	socket.on('SET_BOARD_LAYOUT', ({
		desk, deskType, key, maxElements,
	}) => {
		const { user, course } = socket.meta;
		const deskObject = course.desks[deskType][desk];
		if (!deskObject) return;
		const { board } = deskObject;
		board.layout = key;
		board.maxElements = maxElements;
		board.media = Object.values(board.media)
			.filter(media => !!media)
			.slice(0, maxElements || 1)
			.reduce((acc, media, i) => {
				acc[i] = media;
				return acc;
			}, {});
		course.broadcastUpdate('desks');
	});

	socket.on('SET_MEDIA_ON_BOARD', ({
		desk, deskType, slot, media,
	}) => {
		const { user, course } = socket.meta;
		const { board } = course.desks[deskType][desk];
		if (slot === undefined) {
			for (let i = 0; i < board.maxElements; i++) {
				if (!board.media[i]) {
					slot = i;
					break;
				}
			}
		}
		if (slot === undefined) {
			slot = 0;
		}
		board.media[slot] = media;
		course.broadcastUpdate('desks');
	});

	socket.on('CREATE_GROUP_DESK', ({ name }) => {
		const { course } = socket.meta;
		course.desks.groups[name] = {
			media: [],
			board: {
				layout: '1x1',
				media: {},
			},
			name,
		};
		course.broadcastUpdate('desks');
	});
>>>>>>> c0b88639
};<|MERGE_RESOLUTION|>--- conflicted
+++ resolved
@@ -1,4 +1,3 @@
-<<<<<<< HEAD
 const disconnect = socket => () => {
 	const { user, course } = socket.meta;
 	delete course.users[user.id];
@@ -9,6 +8,7 @@
 const addMedia = socket => (meta) => {
 	const { user, course } = socket.meta;
 	const { medium } = meta;
+	// eslint-disable-next-line no-plusplus
 	medium.id = ++course.lastId;
 	medium.sender = user && user.name;
 	if (!course.desks[meta.deskType][meta.desk]) return;
@@ -21,6 +21,7 @@
 	Object.keys(course.desks).forEach((deskType) => {
 		if (!course.desks[deskType]) return;
 		Object.keys(course.desks[deskType]).forEach((desk) => {
+			// eslint-disable-next-line no-param-reassign
 			desk = course.desks[deskType][desk];
 			if (desk.media) {
 				desk.media = desk.media.filter(medium => medium.id !== id);
@@ -47,18 +48,22 @@
 	course.broadcastUpdate('desks');
 };
 
-const setMediaOnBoard = socket => ({ desk, deskType, slot, media }) => {
+const setMediaOnBoard = socket => ({
+	desk, deskType, slot, media,
+}) => {
 	const { course } = socket.meta;
-	let { board } = course.desks[deskType][desk];
+	const { board } = course.desks[deskType][desk];
 	if (slot === undefined) {
-		for (let i = 0; i < board.maxElements; i++) {
+		for (let i = 0; i < board.maxElements; i += 1) {
 			if (!board.media[i]) {
+				// eslint-disable-next-line no-param-reassign
 				slot = i;
 				break;
 			}
 		}
 	}
 	if (slot === undefined) {
+		// eslint-disable-next-line no-param-reassign
 		slot = 0;
 	}
 	board.media[slot] = media;
@@ -85,89 +90,4 @@
 	socket.on('SET_BOARD_LAYOUT', setBoardLayout(socket));
 	socket.on('SET_MEDIA_ON_BOARD', setMediaOnBoard(socket));
 	socket.on('CREATE_GROUP_DESK', createGroupDesk(socket));
-=======
-module.exports = (socket) => {
-	socket.on('disconnect', () => {
-		const { user, course } = socket.meta;
-		delete course.users[user.id];
-		course.desks[user.bucket][user.id].userConnected = false;
-		course.broadcastUpdate('users', 'desks');
-	});
-
-	socket.on('ADD_MEDIA', (meta) => {
-		const { user, course } = socket.meta;
-		const { medium } = meta;
-		medium.id = ++course.lastId;
-		medium.sender = user && user.name;
-		if (!course.desks[meta.deskType][meta.desk]) return;
-		course.desks[meta.deskType][meta.desk].media.push(medium);
-		course.broadcastUpdate('desks');
-	});
-
-	socket.on('DELETE_MEDIA', (id) => {
-		const { user, course } = socket.meta;
-		Object.keys(course.desks).forEach((deskType) => {
-			if (!course.desks[deskType]) return;
-			Object.keys(course.desks[deskType]).forEach((desk) => {
-				desk = course.desks[deskType][desk];
-				if (desk.media) {
-					desk.media = desk.media.filter(medium => medium.id !== id);
-				}
-			});
-		});
-		course.broadcastUpdate('desks');
-	});
-
-	socket.on('SET_BOARD_LAYOUT', ({
-		desk, deskType, key, maxElements,
-	}) => {
-		const { user, course } = socket.meta;
-		const deskObject = course.desks[deskType][desk];
-		if (!deskObject) return;
-		const { board } = deskObject;
-		board.layout = key;
-		board.maxElements = maxElements;
-		board.media = Object.values(board.media)
-			.filter(media => !!media)
-			.slice(0, maxElements || 1)
-			.reduce((acc, media, i) => {
-				acc[i] = media;
-				return acc;
-			}, {});
-		course.broadcastUpdate('desks');
-	});
-
-	socket.on('SET_MEDIA_ON_BOARD', ({
-		desk, deskType, slot, media,
-	}) => {
-		const { user, course } = socket.meta;
-		const { board } = course.desks[deskType][desk];
-		if (slot === undefined) {
-			for (let i = 0; i < board.maxElements; i++) {
-				if (!board.media[i]) {
-					slot = i;
-					break;
-				}
-			}
-		}
-		if (slot === undefined) {
-			slot = 0;
-		}
-		board.media[slot] = media;
-		course.broadcastUpdate('desks');
-	});
-
-	socket.on('CREATE_GROUP_DESK', ({ name }) => {
-		const { course } = socket.meta;
-		course.desks.groups[name] = {
-			media: [],
-			board: {
-				layout: '1x1',
-				media: {},
-			},
-			name,
-		};
-		course.broadcastUpdate('desks');
-	});
->>>>>>> c0b88639
 };