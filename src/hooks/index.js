'use strict';
const errors = require('feathers-errors');
const mongoose = require('mongoose');
const logger = require('winston');
const KeysModel = require('../services/keys/model');
// Add any common hooks you want to share across services in here.

// don't require authentication for internal requests
exports.ifNotLocal = function (hookForRemoteRequests) {
	return function (hook) {
		if (typeof(hook.params.provider) != 'undefined') {	// meaning it's not a local call
			// Call the specified hook
			return hookForRemoteRequests.call(this, hook);
		}
	};
};

exports.isAdmin = function (options) {
	return hook => {
		if (!(hook.params.user.permissions || []).includes('ADMIN')) {
			throw new errors.Forbidden('you are not an administrator');
		}

		return Promise.resolve(hook);
	};
};

exports.isSuperHero = function (options) {
	return hook => {
		const userService = hook.app.service('/users/');
		return userService.find({query: {_id: (hook.params.account.userId || ""), $populate: 'roles'}})
			.then(user => {
				user.data[0].roles = Array.from(user.data[0].roles);
<<<<<<< HEAD
				if(!(user.data[0].roles.filter(u => (u.name === 'superhero')).length > 0)) {
=======
				if (!(user.data[0].roles.filter(u => (u.name === 'superhero')).length > 0)) {
>>>>>>> edc76856
					throw new errors.Forbidden('you are not a superhero, sorry...');
				}
				return Promise.resolve(hook);
			});
	};
};

exports.hasPermission = function (permissionName) {
	return hook => {
		// If it was an internal call then skip this hook
		if (!hook.params.provider) {
			return hook;
		}

		// If an api key was provided, skip
		if ((hook.params.headers || {})["x-api-key"]) {
			return KeysModel.findOne({key: hook.params.headers["x-api-key"]})
				.then(res => {
					if (!res)
						throw new errors.NotAuthenticated('API Key is invalid');
					return Promise.resolve(hook);
				})
				.catch(err => {
					throw new errors.NotAuthenticated('API Key is invalid.');
				});
		}
		// If test then skip too
		if (process.env.NODE_ENV === 'test')
			return Promise.resolve(hook);

		// Otherwise check for user permissions
		const service = hook.app.service('/users/');
		return service.get({_id: (hook.params.account.userId || "")})
			.then(user => {
				user.permissions = Array.from(user.permissions);

				if (!(user.permissions || []).includes(permissionName)) {
					throw new errors.Forbidden(`You don't have the permission ${permissionName}.`);
				}
				return Promise.resolve(hook);
			});
	};
};

// non hook releated function
exports.hasPermissionNoHook = function (hook, userId, permissionName) {
	const service = hook.app.service('/users/');
	return service.get({_id: (userId || "")})
		.then(user => {
			user.permissions = Array.from(user.permissions);
			return (user.permissions || []).includes(permissionName);
		});
};

exports.hasRoleNoHook = function (hook, userId, roleName, account = false) {
	const userService = hook.app.service('/users/');
	const accountService = hook.app.service('/accounts/');
	if (account) {
		return accountService.get(userId)
			.then(account => {
				return userService.find({query: {_id: (account.userId || ""), $populate: 'roles'}})
					.then(user => {
						user.data[0].roles = Array.from(user.data[0].roles);

						return (user.data[0].roles.filter(u => (u.name === roleName)).length > 0);
					});
			});
	} else {
		return userService.find({query: {_id: (userId || ""), $populate: 'roles'}})
			.then(user => {
				user.data[0].roles = Array.from(user.data[0].roles);

				return (user.data[0].roles.filter(u => (u.name === roleName)).length > 0);
			});
	}
};

// resolves IDs of objects from serviceName specified by *key* instead of their *_id*
exports.resolveToIds = (serviceName, path, key, hook) => {
	// get ids from a probably really deep nested path
	const service = hook.app.service(serviceName);

	let values = deepValue(hook, path) || [];
	if (typeof values == 'string') values = [values];

	if (!values.length) return;

	let resolved = values.map(value => {
		if (!mongoose.Types.ObjectId.isValid(value)) {
			return _resolveToId(service, key, value);
		} else {
			return Promise.resolve(value);
		}
	});

	return Promise.all(resolved)
		.then(values => {
			deepValue(hook, path, values);
		});
};

exports.permitGroupOperation = (hook) => {
	if (!hook.id) {
		throw new errors.Forbidden('Operation on this service requires an id!');
	}
	return Promise.resolve(hook);
};


const _resolveToId = (service, key, value) => {
	let query = {};
	query[key] = value;
	return service.find({query})
		.then(results => {
			const result = results.data[0];
			if (!result) throw new TypeError(`No records found where ${key} is ${value}.`);
			return result._id;
		});
};


const deepValue = (obj, path, newValue) => {
	path = path.split('.');
	const len = path.length - 1;

	let i;
	for (i = 0; i < len; i++) {
		obj = obj[path[i]];
	}

	if (newValue) obj[path[i]] = newValue;
	return obj[path[i]];
};

exports.computeProperty = function (Model, functionName, variableName) {
	return (hook) => {
		return Model.findById(hook.result._id)	// get the model instance to call functions etc  TODO make query results not lean
			.then(modelInstance => modelInstance[functionName]())	// compute that property
			.then(result => {
				hook.result[variableName] = Array.from(result);		// save it in the resulting object
			})
			.catch(e => logger.error(e))
			.then(_ => Promise.resolve(hook));

	};
};

exports.mapPaginationQuery = (hook) => {
<<<<<<< HEAD
	if((hook.params.query || {}).$limit === '-1') {
=======
	if ((hook.params.query || {}).$limit === '-1') {
>>>>>>> edc76856
		hook.params.paginate = false;
		delete hook.params.query.$limit;
		return Promise.resolve(hook);
	}
};

exports.restrictToCurrentSchool = hook => {
	let userService = hook.app.service("users");
	return userService.find({
		query: {
			_id: hook.params.account.userId,
			$populate: 'roles'
		}
	}).then(res => {
		let access = false;
		res.data[0].roles.map(role => {
			if (role.name === 'superhero')
				access = true;
		});
		if (access)
			return hook;
		hook.params.query.schoolId = res.data[0].schoolId;
		return hook;
	});
};

// meant to be used as an after hook
exports.denyIfNotCurrentSchool = ({errorMessage = 'Die angefragte Ressource gehört nicht zur eigenen Schule!'}) =>
	hook => {
		let userService = hook.app.service("users");
		return userService.find({
			query: {
				_id: hook.params.account.userId,
				$populate: 'roles'
			}
		}).then(res => {
			let access = false;
			res.data[0].roles.map(role => {
				if (role.name === 'superhero')
					access = true;
			});
			if (access)
				return hook;
			let requesterSchoolId = res.data[0].schoolId;
			let requestedUserSchoolId = (hook.result || {}).schoolId;
			if (!requesterSchoolId.equals(requestedUserSchoolId)) {
				return Promise.reject(new errors.Forbidden(errorMessage));
			}
			return hook;
		});
	};<|MERGE_RESOLUTION|>--- conflicted
+++ resolved
@@ -31,11 +31,7 @@
 		return userService.find({query: {_id: (hook.params.account.userId || ""), $populate: 'roles'}})
 			.then(user => {
 				user.data[0].roles = Array.from(user.data[0].roles);
-<<<<<<< HEAD
-				if(!(user.data[0].roles.filter(u => (u.name === 'superhero')).length > 0)) {
-=======
 				if (!(user.data[0].roles.filter(u => (u.name === 'superhero')).length > 0)) {
->>>>>>> edc76856
 					throw new errors.Forbidden('you are not a superhero, sorry...');
 				}
 				return Promise.resolve(hook);
@@ -184,11 +180,7 @@
 };
 
 exports.mapPaginationQuery = (hook) => {
-<<<<<<< HEAD
-	if((hook.params.query || {}).$limit === '-1') {
-=======
 	if ((hook.params.query || {}).$limit === '-1') {
->>>>>>> edc76856
 		hook.params.paginate = false;
 		delete hook.params.query.$limit;
 		return Promise.resolve(hook);
