--- conflicted
+++ resolved
@@ -10,12 +10,8 @@
 const { equal: equalIds } = require('../helper/compare').ObjectId;
 
 const logger = require('../logger');
-<<<<<<< HEAD
-const { MAXIMUM_ALLOWABLE_TOTAL_ATTACHMENTS_SIZE_BYTE } = require('../../config/globals');
-=======
 const KeysModel = require('../services/keys/model');
 const { MAXIMUM_ALLOWABLE_TOTAL_ATTACHMENTS_SIZE_BYTE, NODE_ENV, ENVIRONMENTS } = require('../../config/globals');
->>>>>>> a2e15cb6
 // Add any common hooks you want to share across services in here.
 
 // don't require authentication for internal requests
