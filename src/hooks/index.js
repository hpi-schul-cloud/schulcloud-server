--- conflicted
+++ resolved
@@ -8,11 +8,7 @@
 } = require('@feathersjs/errors');
 const _ = require('lodash');
 const mongoose = require('mongoose');
-<<<<<<< HEAD
-const _ = require('lodash');
-=======
-
->>>>>>> 77727069
+
 const logger = require('../logger');
 const KeysModel = require('../services/keys/model');
 // Add any common hooks you want to share across services in here.
@@ -290,34 +286,6 @@
 	return context;
 };
 
-<<<<<<< HEAD
-exports.restrictToCurrentSchool = (context) => {
-	const userService = context.app.service('users');
-	return userService.find({
-		query: {
-			_id: context.params.account.userId,
-			$populate: 'roles',
-			$limit: 1,
-		},
-	}).then((res) => {
-		const user = res.data[0];
-		const superheroAccess = user.roles.some(role => role.name === 'superhero');
-		if (superheroAccess) return context;
-		const { params } = context;
-		if (params.route && params.route.schoolId && params.route.schoolId !== user.schoolId.toString()) {
-			throw new errors.Forbidden('You do not have valid permissions to access this.');
-		}
-		if (context.method === 'get' || context.method === 'find') {
-			if (params.query.schoolId === undefined) {
-				context.params.query.schoolId = user.schoolId.toString();
-			} else if (params.query.schoolId !== user.schoolId.toString()) {
-				throw new errors.Forbidden('You do not have valid permissions to access this.');
-			}
-		} else if (context.data.schoolId === undefined) {
-			context.data.schoolId = user.schoolId.toString();
-		} else if (context.data.schoolId !== user.schoolId.toString()) {
-			throw new errors.Forbidden('You do not have valid permissions to access this.');
-=======
 const getUser = context => context.app.service('users').get(context.params.account.userId, {
 	query: {
 		$populate: 'roles',
@@ -348,12 +316,15 @@
 		return context;
 	}
 	const currentSchoolId = user.schoolId.toString();
+	const { params } = context;
+	if (params.route && params.route.schoolId && params.route.schoolId !== currentSchoolId) {
+		throw new Forbidden('You do not have valid permissions to access this.');
+	}
 	if (context.method === 'get' || context.method === 'find') {
-		if (context.params.query.schoolId === undefined) {
-			context.params.query.schoolId = user.schoolId;
-		} else if (context.params.query.schoolId !== currentSchoolId) {
+		if (params.query.schoolId === undefined) {
+			params.query.schoolId = user.schoolId;
+		} else if (params.query.schoolId !== currentSchoolId) {
 			throw new Forbidden('You do not have valid permissions to access this.');
->>>>>>> 77727069
 		}
 	} else if (context.data.schoolId === undefined) {
 		context.data.schoolId = currentSchoolId;
@@ -361,14 +332,8 @@
 		throw new Forbidden('You do not have valid permissions to access this.');
 	}
 
-<<<<<<< HEAD
-		return context;
-	});
-};
-=======
 	return context;
 });
->>>>>>> 77727069
 
 /* todo: Many request pass id as second parameter, but it is confused with the logic that should pass.
 	It should evaluate and make clearly.
