#FROM node:8.12.0
FROM node:8.15-alpine

WORKDIR /schulcloud-server
# RSS-Cron starten
RUN apk update && apk upgrade && apk add --no-cache git make python tzdata curl
<<<<<<< HEAD

=======
>>>>>>> f39c99d2
COPY ./package.json .
COPY ./package-lock.json .

RUN npm install 
#--only=production

COPY . .
#COPY ./localtime /etc/localtime
<<<<<<< HEAD
ENV TZ=Europe/Berlin
=======
>>>>>>> f39c99d2

#ENTRYPOINT crontab ./crontab && crond
CMD npm start<|MERGE_RESOLUTION|>--- conflicted
+++ resolved
@@ -4,10 +4,6 @@
 WORKDIR /schulcloud-server
 # RSS-Cron starten
 RUN apk update && apk upgrade && apk add --no-cache git make python tzdata curl
-<<<<<<< HEAD
-
-=======
->>>>>>> f39c99d2
 COPY ./package.json .
 COPY ./package-lock.json .
 
@@ -16,10 +12,7 @@
 
 COPY . .
 #COPY ./localtime /etc/localtime
-<<<<<<< HEAD
 ENV TZ=Europe/Berlin
-=======
->>>>>>> f39c99d2
 
 #ENTRYPOINT crontab ./crontab && crond
 CMD npm start