--- conflicted
+++ resolved
@@ -2,14 +2,5 @@
 FROM node:lts-alpine
 WORKDIR /schulcloud-server
 COPY . .
-<<<<<<< HEAD
 ENV TZ=Europe/Berlin
-CMD ./startup.sh
-=======
-RUN npm run nest:build
-#COPY ./localtime /etc/localtime
-ENV TZ=Europe/Berlin
-
-#ENTRYPOINT crontab ./crontab && crond
-CMD npm start
->>>>>>> 8fc3708e
+CMD npm start